<?php

set_include_path(get_include_path() . PATH_SEPARATOR . '../lib');

include_once("aur.inc.php");
set_lang();
check_sid();

$title = __("Add Proposal");

html_header($title);

if (isset($_COOKIE["AURSID"])) {
  $atype = account_from_sid($_COOKIE["AURSID"]);
  $uid = uid_from_sid($_COOKIE["AURSID"]);
} else {
  $atype = "";
}

if ($atype == "Trusted User" || $atype == "Developer") {

	if (!empty($_POST['addVote']) && !check_token()) {
		$error = __("Invalid token for user action.");
	}

	if (!empty($_POST['addVote']) && check_token()) {
		$error = "";

		if (!empty($_POST['user'])) {
			if (!valid_user($_POST['user'])) {
				$error.= __("Username does not exist.");
			} else {

				if (open_user_proposals($_POST['user'])) {
					$error.= __("%s already has proposal running for them.", htmlentities($_POST['user']));
				}
			}
		}

		if (!empty($_POST['length'])) {
			if (!is_numeric($_POST['length'])) {
				$error.=  __("Length must be a number.") ;
			} else if ($_POST['length'] < 1) {
				$error.= __("Length must be at least 1.");
			} else {
				$len = (60*60*24)*$_POST['length'];
			}
		} else {
			$len = 60*60*24*7;
		}

		if (empty($_POST['agenda'])) {
			$error.= __("Proposal cannot be empty.");
		}
	}

	if (!empty($_POST['addVote']) && empty($error)) {
		add_tu_proposal($_POST['agenda'], $_POST['user'], $len, $uid);

		print "<p class=\"pkgoutput\">" . __("New proposal submitted.") . "</p>\n";
	} else {
?>

<?php if (!empty($error)): ?>
	<p style="color: red;" class="pkgoutput"><?php print $error ?></p>
<?php endif; ?>

<<<<<<< HEAD
<div class="box">
	<h2><?php print __("Submit a proposal to vote on.") ?></h2>

	<form action="addvote.php" method="post">
		<p>
			<b><?php print __("Applicant/TU") ?></b>
			<input type="text" name="user" value="<?php if (!empty($_POST['user'])) { print htmlentities($_POST['user'], ENT_QUOTES); } ?>" />
			<?php print __("(empty if not applicable)") ?>
		</p>
		<p>
			<b><?php print __("Length in days") ?></b>
			<input type="text" name="length" value="<?php if (!empty($_POST['length'])) { print htmlentities($_POST['length'], ENT_QUOTES); } ?>" />
			<?php print __("(defaults to 7 if empty)") ?>
		</p>
		<p>
		<b><?php print __("Proposal") ?></b><br />
		<textarea name="agenda" rows="15" cols="80"><?php if (!empty($_POST['agenda'])) { print htmlentities($_POST['agenda']); } ?></textarea><br />
		<input type="hidden" name="addVote" value="1" />
		<input type="submit" class="button" value="<?php print __("Submit"); ?>" />
		</p>
	</form>
=======
<div class="pgbox">
<div class="pgboxtitle"><?php print __("Submit a proposal to vote on.") ?></div>
<div class="pgboxbody">
<form action='addvote.php' method='post'>
<p>
<b><?php print __('Applicant/TU') ?></b>
<input type='text' name='user' value='<?php if (!empty($_POST['user'])) { print htmlentities($_POST['user'], ENT_QUOTES); } ?>' />
<?php print __("(empty if not applicable)") ?>
</p>
<p>
<b><?php print __('Length in days') ?></b>
<input type='text' name='length' value='<?php if (!empty($_POST['length'])) { print htmlentities($_POST['length'], ENT_QUOTES); } ?>' />
<?php print __("(defaults to 7 if empty)") ?>
</p>
<p>
<b><?php print __('Proposal') ?></b><br />
<textarea name='agenda' rows='25' cols='80'><?php if (!empty($_POST['agenda'])) { print htmlentities($_POST['agenda']); } ?></textarea><br />
<input type='hidden' name='addVote' value='1' />
<input type='hidden' name='token' value='<?php print htmlspecialchars($_COOKIE['AURSID']) ?>' />
<input type='submit' class='button' value='<?php print __('Submit'); ?>' />
</p>
</form>
</div>
>>>>>>> 50e97446
</div>
<?php
	}
} else {
	print __("You are not allowed to access this area.");
}

html_footer(AUR_VERSION);
<|MERGE_RESOLUTION|>--- conflicted
+++ resolved
@@ -65,7 +65,6 @@
 	<p style="color: red;" class="pkgoutput"><?php print $error ?></p>
 <?php endif; ?>
 
-<<<<<<< HEAD
 <div class="box">
 	<h2><?php print __("Submit a proposal to vote on.") ?></h2>
 
@@ -84,34 +83,10 @@
 		<b><?php print __("Proposal") ?></b><br />
 		<textarea name="agenda" rows="15" cols="80"><?php if (!empty($_POST['agenda'])) { print htmlentities($_POST['agenda']); } ?></textarea><br />
 		<input type="hidden" name="addVote" value="1" />
+		<input type="hidden" name="token" value="<?php print htmlspecialchars($_COOKIE['AURSID']) ?>" />
 		<input type="submit" class="button" value="<?php print __("Submit"); ?>" />
 		</p>
 	</form>
-=======
-<div class="pgbox">
-<div class="pgboxtitle"><?php print __("Submit a proposal to vote on.") ?></div>
-<div class="pgboxbody">
-<form action='addvote.php' method='post'>
-<p>
-<b><?php print __('Applicant/TU') ?></b>
-<input type='text' name='user' value='<?php if (!empty($_POST['user'])) { print htmlentities($_POST['user'], ENT_QUOTES); } ?>' />
-<?php print __("(empty if not applicable)") ?>
-</p>
-<p>
-<b><?php print __('Length in days') ?></b>
-<input type='text' name='length' value='<?php if (!empty($_POST['length'])) { print htmlentities($_POST['length'], ENT_QUOTES); } ?>' />
-<?php print __("(defaults to 7 if empty)") ?>
-</p>
-<p>
-<b><?php print __('Proposal') ?></b><br />
-<textarea name='agenda' rows='25' cols='80'><?php if (!empty($_POST['agenda'])) { print htmlentities($_POST['agenda']); } ?></textarea><br />
-<input type='hidden' name='addVote' value='1' />
-<input type='hidden' name='token' value='<?php print htmlspecialchars($_COOKIE['AURSID']) ?>' />
-<input type='submit' class='button' value='<?php print __('Submit'); ?>' />
-</p>
-</form>
-</div>
->>>>>>> 50e97446
 </div>
 <?php
 	}
