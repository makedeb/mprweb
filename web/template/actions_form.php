<div class="box">
	<form action="packages.php?ID=<?php echo $row['ID'] ?>" method="post">
		<fieldset>
<<<<<<< HEAD
			<input type="hidden" name="IDs[<?php echo $row['ID'] ?>]" value="1" />
			<input type="hidden" name="ID" value="<?php echo $row['ID'] ?>" />
=======
			<input type='hidden' name='IDs[<?php echo $row['ID'] ?>]' value='1' />
			<input type='hidden' name='ID' value="<?php echo $row['ID'] ?>" />
			<input type='hidden' name='token' value="<?php echo htmlspecialchars($_COOKIE['AURSID']) ?>" />
<?php
		# Voting Button
		#
		$q = "SELECT * FROM PackageVotes WHERE UsersID = ". $uid;
		$q.= " AND PackageID = ".$row["ID"];
		$result = db_query($q, $dbh);
		if ($result) {
			if (!mysql_num_rows($result)) {
				echo "      <input type='submit' class='button' name='do_Vote'";
				echo " value='".__("Vote")."' /> ";
			} else {
				echo "<input type='submit' class='button' name='do_UnVote'";
				echo " value='".__("UnVote")."' /> ";
			}
		}
>>>>>>> 50e97446

		<?php if (user_voted($uid, $row['ID'])): ?>
			<input type="submit" class="button" name="do_UnVote" value="<?php echo __("UnVote") ?>" />
		<?php else: ?>
			<input type="submit" class="button" name="do_Vote" value="<?php echo __("Vote") ?>" />
		<?php endif; ?>

		<?php if (user_notify($uid, $row['ID'])): ?>
			<input type="submit" class="button" name="do_UnNotify" value="<?php echo __("UnNotify") ?>" title="<?php echo __("No New Comment Notification") ?>" />
		<?php else: ?>
			<input type="submit" class="button" name="do_Notify" value="<?php echo __("Notify") ?>" title="<?php echo __("New Comment Notification") ?>" />
		<?php endif; ?>

		<?php if ($row["OutOfDateTS"] === NULL): ?>
			<input type="submit" class="button" name="do_Flag" value="<?php echo __("Flag Out-of-date") ?>" />
		<?php else: ?>
			<input type="submit" class="button" name="do_UnFlag" value="<?php echo __("UnFlag Out-of-date") ?>" />
		<?php endif; ?>
			
		<?php if ($row["MaintainerUID"] === NULL): ?>
			<input type="submit" class="button" name="do_Adopt" value="<?php echo __("Adopt Packages") ?>" />
		<?php elseif ($uid == $row["MaintainerUID"] ||
			$atype == "Trusted User" || $atype == "Developer"): ?>
			<input type="submit" class="button" name="do_Disown" value="<?php echo __("Disown Packages") ?>" />
		<?php endif; ?>

		<?php if ($atype == "Trusted User" || $atype == "Developer"): ?>
			<input type="submit" class="button" name="do_Delete" value="<?php echo __("Delete Packages") ?>" />
			<label for="merge_Into" ><?php echo __("Merge into") ?></label>
			<input type="text" id="merge_Into" name="merge_Into" />
			<input type="checkbox" name="confirm_Delete" value="1" />
			<?php echo __("Confirm") ?>
		<?php endif; ?>

		</fieldset>
	</form>
</div><|MERGE_RESOLUTION|>--- conflicted
+++ resolved
@@ -1,29 +1,9 @@
 <div class="box">
 	<form action="packages.php?ID=<?php echo $row['ID'] ?>" method="post">
 		<fieldset>
-<<<<<<< HEAD
 			<input type="hidden" name="IDs[<?php echo $row['ID'] ?>]" value="1" />
 			<input type="hidden" name="ID" value="<?php echo $row['ID'] ?>" />
-=======
-			<input type='hidden' name='IDs[<?php echo $row['ID'] ?>]' value='1' />
-			<input type='hidden' name='ID' value="<?php echo $row['ID'] ?>" />
-			<input type='hidden' name='token' value="<?php echo htmlspecialchars($_COOKIE['AURSID']) ?>" />
-<?php
-		# Voting Button
-		#
-		$q = "SELECT * FROM PackageVotes WHERE UsersID = ". $uid;
-		$q.= " AND PackageID = ".$row["ID"];
-		$result = db_query($q, $dbh);
-		if ($result) {
-			if (!mysql_num_rows($result)) {
-				echo "      <input type='submit' class='button' name='do_Vote'";
-				echo " value='".__("Vote")."' /> ";
-			} else {
-				echo "<input type='submit' class='button' name='do_UnVote'";
-				echo " value='".__("UnVote")."' /> ";
-			}
-		}
->>>>>>> 50e97446
+			<input type="hidden" name="token" value="<?php echo htmlspecialchars($_COOKIE['AURSID']) ?>" />
 
 		<?php if (user_voted($uid, $row['ID'])): ?>
 			<input type="submit" class="button" name="do_UnVote" value="<?php echo __("UnVote") ?>" />
