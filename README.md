--- conflicted
+++ resolved
@@ -1,8 +1,8 @@
 # mprweb
 
-mprweb is a hosting platform for the makedeb Package Repository (MPR), a collection
-of packaging scripts that are created and submitted by the makedeb
-community. The scripts contained in the repository can be built using `makedeb`
+mprweb is a hosting platform for the makedeb Package Repository (MPR), a fork of
+aurweb, the underlying platform that powers the Arch User Repository (AUR).
+The scripts contained in the repository can be built using `makedeb`
 and installed using Debian package managers such as `dpkg` and `apt`.
 
 The mprweb project includes:
@@ -24,10 +24,7 @@
 * `schema`: schema for the SQL database
 * `test`: test suite and test cases
 * `upgrading`: instructions for upgrading setups from one release to another
-<<<<<<< HEAD
 * `web`: PHP-based web interface for the MPR
-=======
-* `web`: PHP-based web interface for the AUR
 
 Documentation
 -------------
@@ -41,30 +38,7 @@
 | RPC          | [doc/rpc.txt](./doc/rpc.txt)                     |
 | Docker       | [doc/docker.md](./doc/docker.md)                 |
 
-Links
------
-
-* The repository is hosted at https://gitlab.archlinux.org/archlinux/aurweb
-  -- see doc/CodingGuidelines for information on the patch submission process.
-
-* Bugs can (and should) be submitted to the aurweb bug tracker:
-  https://bugs.archlinux.org/index.php?project=2
-
-* Questions, comments, and patches related to aurweb can be sent to the AUR
-  development mailing list: aur-dev@archlinux.org -- mailing list archives:
-  https://mailman.archlinux.org/mailman/listinfo/aur-dev
-
-Translations
-------------
-
-Translations are welcome via our Transifex project at
-https://www.transifex.com/lfleischer/aurweb; see `doc/i18n.txt` for details.
-
-![Transifex](https://www.transifex.com/projects/p/aurweb/chart/image_png)
-
 Testing
 -------
->>>>>>> 01a0c286
 
-## Testing
 See [test/README.md](test/README.md) for details on dependencies and testing.