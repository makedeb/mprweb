--- conflicted
+++ resolved
@@ -24,32 +24,7 @@
 * `schema`: schema for the SQL database
 * `test`: test suite and test cases
 * `upgrading`: instructions for upgrading setups from one release to another
-* `web`: PHP-based web interface for the AUR
+* `web`: PHP-based web interface for the MPR
 
-
-<<<<<<< HEAD
 ## Testing
-=======
-* The repository is hosted at https://gitlab.archlinux.org/archlinux/aurweb -- see
-  doc/CodingGuidelines for information on the patch submission process.
-
-* Bugs can (and should) be submitted to the aurweb bug tracker:
-  https://bugs.archlinux.org/index.php?project=2
-
-* Questions, comments, and patches related to aurweb can be sent to the AUR
-  development mailing list: aur-dev@archlinux.org -- mailing list archives:
-  https://mailman.archlinux.org/mailman/listinfo/aur-dev
-
-Translations
-------------
-
-Translations are welcome via our Transifex project at
-https://www.transifex.com/lfleischer/aurweb; see `doc/i18n.txt` for details.
-
-![Transifex](https://www.transifex.com/projects/p/aurweb/chart/image_png)
-
-Testing
--------
->>>>>>> 8c665d16
-
 See [test/README.md](test/README.md) for details on dependencies and testing.