--- conflicted
+++ resolved
@@ -24,7 +24,6 @@
 max_rpc_results = 5000
 max_search_results = 2500
 max_depends = 1000
-aur_request_ml = aur-requests@localhost
 request_idle_time = 1209600
 request_archive_time = 15552000
 auto_orphan_age = 15552000
@@ -42,16 +41,8 @@
 memcache_servers = memcached:11211
 salt_rounds = 4
 redis_address = redis://127.0.0.1
-<<<<<<< HEAD
-
-[ratelimit]
-request_limit = 4000
-window_length = 86400
-cache = 1
-=======
 aur_request_ml = aur-requests@localhost
 traceback = 1
->>>>>>> ebb33356
 
 [notifications]
 notify-cmd = /usr/bin/aurweb-notify
