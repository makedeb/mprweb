--- conflicted
+++ resolved
@@ -15,13 +15,8 @@
 
 ; MySQL database information. User defaults to root for containerized
 ; testing with mysqldb. This should be set to a non-root user.
-<<<<<<< HEAD
 user = mpr
 password = mpr
-=======
-user = root
-;password = aur
->>>>>>> ffb450db
 host = localhost
 ;port = 3306
 socket = /var/run/mysqld/mysqld.sock
