[database]
backend = mysql
host = localhost
socket = /var/run/mysqld/mysqld.sock
;port = 3306
<<<<<<< HEAD
name = mprweb
user = mpr
password = mpr
=======
name = AUR
user = aur
;password = aur
>>>>>>> ffb450db

[options]
aurwebdir = YOUR_AUR_ROOT
username_min_len = 3
username_max_len = 16
passwd_min_len = 8
default_lang = en
default_timezone = UTC
sql_debug = 0
login_timeout = 7200
persistent_cookie_timeout = 2592000
max_filesize_uncompressed = 8388608
disable_http_login = 0
aur_location = https://aur.archlinux.org
git_clone_uri_anon = https://aur.archlinux.org/%s.git
git_clone_uri_priv = ssh://aur@aur.archlinux.org/%s.git
max_rpc_results = 5000
max_search_results = 2500
max_depends = 1000
aur_request_ml = aur-requests@lists.archlinux.org
request_idle_time = 1209600
request_archive_time = 15552000
auto_orphan_age = 15552000
auto_delete_age = 86400
source_file_uri = /cgit/aur.git/tree/%s?h=%s
log_uri = /cgit/aur.git/log/?h=%s
commit_uri = /cgit/aur.git/commit/?h=%s&id=%s
snapshot_uri = /cgit/aur.git/snapshot/%s.tar.gz
enable-maintenance = 0
maintenance-exceptions = 127.0.0.1
render-comment-cmd = /usr/bin/aurweb-rendercomment
localedir = YOUR_AUR_ROOT/aurweb/web/locale/
; memcache, apc, or redis
; memcache/apc are supported in PHP, redis is supported in Python.
cache = none
cache_pkginfo_ttl = 86400
memcache_servers = 127.0.0.1:11211
salt_rounds = 12
redis_address = redis://localhost

[ratelimit]
request_limit = 4000
window_length = 86400
; Force-utilize cache for ratelimiting. In FastAPI, forced cache (1)
; will cause the ratelimit path to use a real or fake Redis instance
; depending on the configured options.cache setting. Otherwise,
; cache will be ignored and the database will be used.
cache = 1

[notifications]
notify-cmd = /usr/bin/aurweb-notify
sendmail =
smtp-server = localhost
smtp-port = 25
smtp-use-ssl = 0
smtp-use-starttls = 0
smtp-user =
smtp-password =
sender = notify@aur.archlinux.org
reply-to = noreply@aur.archlinux.org

[fingerprints]
Ed25519 = ssh_key
ECDSA = ssh_key
RSA = ssh_key

[auth]
valid-keytypes = ssh-rsa ssh-dss ecdsa-sha2-nistp256 ecdsa-sha2-nistp384 ecdsa-sha2-nistp521 ssh-ed25519 sk-ssh-ecdsa@openssh.com sk-ssh-ed25519@openssh.com
username-regex = [a-zA-Z0-9]+[.\-_]?[a-zA-Z0-9]+$
git-serve-cmd = /usr/bin/aurweb-git-serve
ssh-options = restrict

[sso]
openid_configuration =
client_id =
client_secret =

[fastapi]
session_secret = secret

[serve]
repo-path = YOUR_AUR_ROOT/aurweb/aur.git/
repo-regex = [a-z0-9][a-z0-9.+_-]*$
git-shell-cmd = /usr/bin/git-shell
git-update-cmd = /usr/bin/aurweb-git-update
ssh-cmdline = ssh aur@aur.archlinux.org

[update]
max-blob-size = 256000

[aurblup]
db-path = YOUR_AUR_ROOT/aurweb/aurblup/
sync-dbs = core extra community multilib testing community-testing
server = https://mirrors.kernel.org/archlinux/%s/os/x86_64

[mkpkglists]
archivedir = /var/lib/aurweb/archives
packagesfile = /var/lib/aurweb/archives/packages.gz
packagesmetafile = /var/lib/aurweb/archives/packages-meta-v1.json.gz
packagesmetaextfile = /var/lib/aurweb/archives/packages-meta-ext-v1.json.gz
pkgbasefile = /var/lib/aurweb/archives/pkgbase.gz
userfile = /var/lib/aurweb/archives/users.gz

[devel]
; commit_url is a format string used to produce a link to a commit hash.
commit_url = https://github.com/makedeb/mprweb/commit/%s

; If commit_hash is configured, a link to the commit based on commit_url
; will be displayed in aurweb's footer with the release version.
; This allows us to diagnose which commit a particular instance is on
; during testing of development branches.
; Example deployment configuration step:
; sed -r "s/^;?(commit_hash) =.*$/\1 = $(git rev-parse HEAD)/" config
commit_hash = mprweb<|MERGE_RESOLUTION|>--- conflicted
+++ resolved
@@ -2,16 +2,10 @@
 backend = mysql
 host = localhost
 socket = /var/run/mysqld/mysqld.sock
-;port = 3306
-<<<<<<< HEAD
+port = 3306
 name = mprweb
 user = mpr
 password = mpr
-=======
-name = AUR
-user = aur
-;password = aur
->>>>>>> ffb450db
 
 [options]
 aurwebdir = YOUR_AUR_ROOT
