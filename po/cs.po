# SOME DESCRIPTIVE TITLE.
# Copyright (C) YEAR THE PACKAGE'S COPYRIGHT HOLDER
# This file is distributed under the same license as the MPRWEB package.
# 
# Translators:
# Daniel Milde <daniel@milde.cz>, 2017
# Daniel Peukert <daniel@peukert.cc>, 2021
# Daniel Peukert <daniel@peukert.cc>, 2021
# Jaroslav Lichtblau <jlichtblau@seznam.cz>, 2015-2016
# Jaroslav Lichtblau <jlichtblau@seznam.cz>, 2014
# Jiří Vírava <appukonrad@gmail.com>, 2017-2018
# Lukas Fleischer <transifex@cryptocrack.de>, 2011
# Lukáš Kucharczyk <lukas@kucharczyk.xyz>, 2020
# Pavel Ševeček <pavel.sevecek@gmail.com>, 2014
msgid ""
msgstr ""
"Project-Id-Version: aurweb\n"
"Report-Msgid-Bugs-To: https://bugs.archlinux.org/index.php?project=2\n"
"POT-Creation-Date: 2020-01-31 09:29+0100\n"
"PO-Revision-Date: 2022-01-18 17:18+0000\n"
"Last-Translator: Kevin Morris <kevr@0cost.org>\n"
"Language-Team: Czech (http://www.transifex.com/lfleischer/aurweb/language/cs/)\n"
"MIME-Version: 1.0\n"
"Content-Type: text/plain; charset=UTF-8\n"
"Content-Transfer-Encoding: 8bit\n"
"Language: cs\n"
"Plural-Forms: nplurals=4; plural=(n == 1 && n % 1 == 0) ? 0 : (n >= 2 && n <= 4 && n % 1 == 0) ? 1: (n % 1 != 0 ) ? 2 : 3;\n"

#: html/404.php
msgid "Page Not Found"
msgstr "Stránka nenalezena"

#: html/404.php
msgid "Sorry, the page you've requested does not exist."
msgstr "Omlouváme se, ale požadovaná stránka neexistuje."

#: html/404.php template/pkgreq_close_form.php
msgid "Note"
msgstr "Poznámka"

#: html/404.php
msgid "Git clone URLs are not meant to be opened in a browser."
msgstr "URL adresy pro klonování Git repozitáře nejsou určeny k otevření v prohlížeči."

#: html/404.php
#, php-format
msgid "To clone the Git repository of %s, run %s."
msgstr "Pro naklonování Git repozitáře %s použijte příkaz %s."

#: html/404.php
#, php-format
msgid "Click %shere%s to return to the %s details page."
msgstr "Klikněte %s zde %s pro návrat na stránku o balíčku %s. "

#: html/503.php
msgid "Service Unavailable"
msgstr "Služba nedostupná"

#: html/503.php
msgid ""
"Don't panic! This site is down due to maintenance. We will be back soon."
msgstr "Nepanikařte! Na tomto webu probíhá údržba. Brzy budeme zpět."

#: html/account.php
msgid "Account"
msgstr "Účet"

#: html/account.php template/header.php
msgid "Accounts"
msgstr "Účty"

#: html/account.php html/addvote.php
msgid "You are not allowed to access this area."
msgstr "Zde nemáte povolený přístup."

#: html/account.php
msgid "Could not retrieve information for the specified user."
msgstr "Načtení informací o daném uživateli se nezdařilo."

#: html/account.php
msgid "You do not have permission to edit this account."
msgstr "Pro úpravu tohoto účtu nemáte oprávnění. "

#: html/account.php lib/acctfuncs.inc.php
msgid "Invalid password."
msgstr "Neplatné heslo."

#: html/account.php
msgid "Use this form to search existing accounts."
msgstr "Tento formulář použijte pro vyhledání existujících účtů."

#: html/account.php
msgid "You must log in to view user information."
msgstr "Pro zobrazení informací o uživateli se musíte přihlásit."

#: html/addvote.php template/tu_list.php
msgid "Add Proposal"
msgstr "Přidat návrh"

#: html/addvote.php
msgid "Invalid token for user action."
msgstr "Chybný token uživatelské akce."

#: html/addvote.php
msgid "Username does not exist."
msgstr "Uživatelské jméno neexistuje."

#: html/addvote.php
#, php-format
msgid "%s already has proposal running for them."
msgstr "Pro %s již existuje návrh."

#: html/addvote.php
msgid "Invalid type."
msgstr "Chybný typ."

#: html/addvote.php
msgid "Proposal cannot be empty."
msgstr "Návrh nesmí být prázdný."

#: html/addvote.php
msgid "New proposal submitted."
msgstr "Nový návrh předložen."

#: html/addvote.php
msgid "Submit a proposal to vote on."
msgstr "Předložit návrh k hlasování."

#: html/addvote.php
msgid "Applicant/TU"
msgstr "Uchazeč/důvěryhodný uživatel"

#: html/addvote.php
msgid "(empty if not applicable)"
msgstr "(nevyhovující přeskočte)"

#: html/addvote.php template/account_search_results.php
#: template/pkgreq_results.php
msgid "Type"
msgstr "Typ"

#: html/addvote.php
msgid "Addition of a TU"
msgstr "Přidání důvěryhodného uživatele"

#: html/addvote.php
msgid "Removal of a TU"
msgstr "Odebrání důvěryhodného uživatele"

#: html/addvote.php
msgid "Removal of a TU (undeclared inactivity)"
msgstr "Odebrání důvěryhodného uživatele (neohlášená neaktivita)"

#: html/addvote.php
msgid "Amendment of Bylaws"
msgstr "Úprava směrnic"

#: html/addvote.php template/tu_list.php
msgid "Proposal"
msgstr "Návrh"

#: html/addvote.php
msgid "Submit"
msgstr "Odeslat"

#: html/comaintainers.php template/comaintainers_form.php
msgid "Manage Co-maintainers"
msgstr "Správa spolusprávců"

#: html/commentedit.php template/pkg_comments.php
msgid "Edit comment"
msgstr "Upravit komentář"

#: html/home.php template/header.php
msgid "Dashboard"
msgstr "Nástěnka"

#: html/home.php template/header.php
msgid "Home"
msgstr "hlavní stránka"

#: html/home.php
msgid "My Flagged Packages"
msgstr "Moje označené balíčky"

#: html/home.php
msgid "My Requests"
msgstr "Moje žádosti"

#: html/home.php
msgid "My Packages"
msgstr "Moje balíčky"

#: html/home.php
msgid "Search for packages I maintain"
msgstr "Hledat balíčky, které spravuji"

#: html/home.php
msgid "Co-Maintained Packages"
msgstr "Spoluspravované balíčky"

#: html/home.php
msgid "Search for packages I co-maintain"
msgstr "Hledat balíčky, které spoluspravuji"

#: html/home.php
#, php-format
msgid ""
"Welcome to the MPR! Please read the %sMPR User Guidelines%s and %sMPR TU "
"Guidelines%s for more information."
msgstr "Vítejte na webu repozitáře AUR! Další informace naleznete na wiki v článcích o %srepozitáři AUR%s a %sdůvěryhodných uživatelích AUR%s."

#: html/home.php
#, php-format
msgid ""
"Contributed PKGBUILDs %smust%s conform to the %sArch Packaging Standards%s "
"otherwise they will be deleted!"
msgstr "Nahrané soubory PKGBUILD %smusí%s dodržovat %sstandardy balíčků systému Arch%s, jinak budou smazány!"

#: html/home.php
msgid "Remember to vote for your favourite packages!"
msgstr "Nezapomeň hlasovat pro svoje oblíbené balíčky!"

#: html/home.php
msgid "Some packages may be provided as binaries in [community]."
msgstr "Některé balíčky mohou být poskytnuty v binární podobě v repozitáři [community]."

#: html/home.php
msgid "DISCLAIMER"
msgstr "UPOZORNĚNÍ"

#: html/home.php template/footer.php
msgid ""
"MPR packages are user produced content. Any use of the provided files is at "
"your own risk."
<<<<<<< HEAD
msgstr "Obsah balíčků MPR je vytvořen uživateli. Jakékoli použití poskytnutých souborů je na vlastní nebezpečí."
=======
msgstr "Obsah balíčků v repozitáři AUR je tvořen uživateli. Použití zde nalezených souborů je na vlastní nebezpečí."
>>>>>>> 8c665d16

#: html/home.php
msgid "Learn more..."
msgstr "Další informace ..."

#: html/home.php
msgid "Support"
msgstr "Podpora"

#: html/home.php
msgid "Package Requests"
msgstr "Žádosti související s balíčky"

#: html/home.php
#, php-format
msgid ""
"There are three types of requests that can be filed in the %sPackage "
"Actions%s box on the package details page:"
msgstr "Existují tři typy žádostí, které je možné vybrat v nabídce %sAkce balíčku%s na stránce balíčku:"

#: html/home.php
msgid "Orphan Request"
msgstr "Žádost o odebrání vlastnictví"

#: html/home.php
msgid ""
"Request a package to be disowned, e.g. when the maintainer is inactive and "
"the package has been flagged out-of-date for a long time."
msgstr "Požádá o zrušení vlastnictví, např. pokud je správce neaktivní a balíček je již dlouho označen za neaktuální."

#: html/home.php
msgid "Deletion Request"
msgstr "Žádost o smazání"

#: html/home.php
msgid ""
"Request a package to be removed from the makedeb Package Repository. Please do not"
" use this if a package is broken and can be fixed easily. Instead, contact "
"the package maintainer and file orphan request if necessary."
msgstr "Požádá o smazání z repozitáře AUR. Nepoužívejte, pokud balíček nefunguje a je možné ho snadno opravit. Místo toho kontaktuje správce balíčku nebo v případě potřeby požádejte o odebrání vlastnictví."

#: html/home.php
msgid "Merge Request"
msgstr "Žádost o sloučení"

#: html/home.php
msgid ""
"Request a package to be merged into another one. Can be used when a package "
"needs to be renamed or replaced by a split package."
msgstr "Požádá o sloučení balíčku s jiným balíčkem. Může být použito, pokud je nutné balíček přejmenovat nebo nahradit rozděleným balíčkem."

#: html/home.php
#, php-format
msgid ""
"If you want to discuss a request, you can use the %saur-requests%s mailing "
"list. However, please do not use that list to file requests."
msgstr "Pokud chcete nějakou žádost prodiskutovat, použijte poštovní konferenci %saur-requests%s. Žádosti samotné tam však nepatří."

#: html/home.php
msgid "Submitting Packages"
msgstr "Tvorba balíčků"

#: html/home.php
#, php-format
msgid ""
"Git over SSH is now used to submit packages to the MPR. See the %sSubmitting"
" packages%s section of the makedeb Package Repository ArchWiki page for more "
"details."
msgstr "Pro odesílání balíčků do repozitáře AUR se nyní používá git přes SSH. Další informace naleznete na wiki v sekci %so přidávání balíčků%s na stránce o uživatelském repozitáři systému Arch Linux."

#: html/home.php
<<<<<<< HEAD
msgid "The following SSH fingerprints are used for the MPR:"
msgstr "Pro MPR se používají následující otisky SSH"
=======
msgid "The following SSH fingerprints are used for the AUR:"
msgstr "Pro repozitář AUR se používají následující otisky SSH:"
>>>>>>> 8c665d16

#: html/home.php
msgid "Discussion"
msgstr "Diskuze"

#: html/home.php
#, php-format
msgid ""
"General discussion regarding the makedeb Package Repository (MPR) and Trusted User"
" structure takes place on %saur-general%s. For discussion relating to the "
<<<<<<< HEAD
"development of the MPR web interface, use the %saur-dev%s mailing list."
msgstr ""
=======
"development of the AUR web interface, use the %saur-dev%s mailing list."
msgstr "Obecná diskuze o struktuře repozitáře AUR a důvěryhodných uživatelích se odehrává v poštovní konferenci %saur-general%s. Diskuzi o vývoji webového rozhraní AUR pak naleznete v poštovní konferenci %saur-dev%s."
>>>>>>> 8c665d16

#: html/home.php
msgid "Bug Reporting"
msgstr "Hlášení chyb"

#: html/home.php
#, php-format
msgid ""
"If you find a bug in the MPR web interface, please fill out a bug report on "
"our %sbug tracker%s. Use the tracker to report bugs in the MPR web interface"
" %sonly%s. To report packaging bugs contact the package maintainer or leave "
"a comment on the appropriate package page."
msgstr "Pokud ve webovém rozhraní repozitáře AUR najdete chybu, nahlaste to na %swebu pro sledování chyb%s. Zmíněný web se používá %sjen%s pro chyby webového rozhraní AUR. Pokud chcete nahlásit chyby v balíčcích, kontaktujte správce daného balíčku nebo k balíčku napište komentář."

#: html/home.php
msgid "Package Search"
msgstr "Vyhledávání balíčků"

#: html/index.php
msgid "Adopt"
msgstr "Převzít balíček"

#: html/index.php
msgid "Vote"
msgstr "Dát hlas balíčku"

#: html/index.php
msgid "UnVote"
msgstr "Odebrat hlas"

#: html/index.php template/pkg_search_form.php template/pkg_search_results.php
msgid "Notify"
msgstr "Sledovat"

#: html/index.php template/pkg_search_results.php
msgid "UnNotify"
msgstr "Nesledovat"

#: html/index.php
msgid "UnFlag"
msgstr "Odznačit"

#: html/login.php template/header.php
msgid "Login"
msgstr "Přihlášení"

#: html/login.php html/tos.php
#, php-format
msgid "Logged-in as: %s"
msgstr "Přihlášen jako: %s"

#: html/login.php template/header.php
msgid "Logout"
msgstr "Odhlásit"

#: html/login.php
msgid "Enter login credentials"
msgstr "Zadejte přihlašovací údaje:"

#: html/login.php
msgid "User name or primary email address"
msgstr "Uživatelské jméno nebo hlavní emailová adresa"

#: html/login.php template/account_delete.php template/account_edit_form.php
msgid "Password"
msgstr "Heslo"

#: html/login.php
msgid "Remember me"
msgstr "Zapamatovat přihlášení"

#: html/login.php
msgid "Forgot Password"
msgstr "Zapomenuté heslo"

#: html/login.php
#, php-format
msgid ""
"HTTP login is disabled. Please %sswitch to HTTPs%s if you want to login."
msgstr "Přihlášení přes HTTP je zakázáno. . Pokud se chcete přihlásit, prosíme %spřejděte na HTTPs%s ."

#: html/packages.php template/pkg_search_form.php
msgid "Search Criteria"
msgstr "Vyhledávací kritéria"

#: html/packages.php template/header.php template/pkgbase_details.php
#: template/stats/general_stats_table.php template/stats/user_table.php
msgid "Packages"
msgstr "Balíčky"

#: html/packages.php
msgid "Error trying to retrieve package details."
msgstr "Při získávání informací o balíčku došlo k chybě."

#: html/passreset.php lib/acctfuncs.inc.php
msgid "Missing a required field."
msgstr "Chybí povinný údaj."

#: html/passreset.php lib/acctfuncs.inc.php
msgid "Password fields do not match."
msgstr "Hesla se neshodují."

#: html/passreset.php lib/acctfuncs.inc.php
#, php-format
msgid "Your password must be at least %s characters."
msgstr "Heslo musí mít nejméně %s znaků."

#: html/passreset.php
msgid "Invalid e-mail."
msgstr "Neplatný e-mail."

#: html/passreset.php
msgid "Password Reset"
msgstr "Reset hesla"

#: html/passreset.php
msgid "Check your e-mail for the confirmation link."
msgstr "Pro potvrzovací odkaz zkontrolujte e-mail."

#: html/passreset.php
msgid "Your password has been reset successfully."
msgstr "Heslo bylo úspěšně resetováno."

#: html/passreset.php
msgid "Confirm your user name or primary e-mail address:"
msgstr "Potvrďte uživatelské jméno nebo hlavní emailovou adresu:"

#: html/passreset.php
msgid "Enter your new password:"
msgstr "Zadejte nové heslo:"

#: html/passreset.php
msgid "Confirm your new password:"
msgstr "Potvrďte nové heslo:"

#: html/passreset.php html/tos.php
msgid "Continue"
msgstr "Pokračovat"

#: html/passreset.php
#, php-format
msgid ""
"If you have forgotten the user name and the primary e-mail address you used "
"to register, please send a message to the %saur-general%s mailing list."
msgstr "Pokud jste zapomněli, jaké uživatelské jméno nebo hlavní emailovou adresu jste při registraci použili, pošlete nám zprávu do poštovní konference %saur-general%s."

#: html/passreset.php
msgid "Enter your user name or your primary e-mail address:"
msgstr "Zadejte uživatelské jméno nebo hlavní emailovou adresu:"

#: html/pkgbase.php
msgid "Package Bases"
msgstr "Základní balíčky"

#: html/pkgbase.php
msgid ""
"The selected packages have not been disowned, check the confirmation "
"checkbox."
msgstr "Zřeknutí se daných balíčků nebylo provedeno. Zřeknutí se je nutné potvrdit zaškrtnutím políčka."

#: aurweb/routers/packages.py
msgid ""
"The selected packages have not been adopted, check the confirmation "
"checkbox."
msgstr "Dané balíčky nebyly převzaty. Převzetí je nutné potvrdit zaškrtnutím políčka."

#: html/pkgbase.php lib/pkgreqfuncs.inc.php
msgid "Cannot find package to merge votes and comments into."
msgstr "Nelze najít balíček pro sloučení hlasů a komentářů."

#: html/pkgbase.php lib/pkgreqfuncs.inc.php
msgid "Cannot merge a package base with itself."
msgstr "Základní balíček není možné sloučit do sebe."

#: html/pkgbase.php
msgid ""
"The selected packages have not been deleted, check the confirmation "
"checkbox."
msgstr "Dané balíčky nebyly smazány. Smazání je nutné potvrdit zaškrtnutím políčka."

#: html/pkgdel.php
msgid "Package Deletion"
msgstr "Smazání balíčku"

#: html/pkgdel.php template/pkgbase_actions.php
msgid "Delete Package"
msgstr "Smazat balíček"

#: html/pkgdel.php
#, php-format
msgid ""
"Use this form to delete the package base %s%s%s and the following packages "
<<<<<<< HEAD
"from the MPR: "
msgstr ""
=======
"from the AUR: "
msgstr "Pomocí tohoto formuláře je možné z repozitáře AUR odstranit základní balíček  %s%s%s a tyto související balíčky:"
>>>>>>> 8c665d16

#: html/pkgdel.php
msgid "Deletion of a package is permanent. "
msgstr "Smazání balíčku je trvalé."

#: html/pkgdel.php html/pkgmerge.php
msgid "Select the checkbox to confirm action."
msgstr "Zaškrtnout políčko pro potvrzení akce."

#: html/pkgdel.php
msgid "Confirm package deletion"
msgstr "Potvrdit smazání balíčku"

#: html/pkgdel.php template/account_delete.php
msgid "Delete"
msgstr "Smazat"

#: html/pkgdel.php
msgid "Only Trusted Users and Developers can delete packages."
msgstr "Pouze důvěryhodní uživatelé a vývojáři mohou mazat balíčky."

#: html/pkgdisown.php template/pkgbase_actions.php
msgid "Disown Package"
msgstr "Zřeknout se balíčku"

#: html/pkgdisown.php
#, php-format
msgid ""
"Use this form to disown the package base %s%s%s which includes the following"
" packages: "
msgstr "Pomocí tohoto formuláře je možné zřeknout se základního balíčku %s%s%s, který obsahuje tyto další balíčky:"

#: html/pkgdisown.php
msgid ""
"By selecting the checkbox, you confirm that you want to no longer be a "
"package co-maintainer."
msgstr "Zaškrtnutím potvrzujete, že již nadále nechte být spolusprávcem balíčku."

#: html/pkgdisown.php
#, php-format
msgid ""
"By selecting the checkbox, you confirm that you want to disown the package "
"and transfer ownership to %s%s%s."
msgstr "Zaškrtnutím potvrzujete, že se chcete zřeknout balíčku a předat ho uživateli %s%s%s."

#: html/pkgdisown.php
msgid ""
"By selecting the checkbox, you confirm that you want to disown the package."
msgstr "Zaškrtnutím potvrzujete, že se chcete zřeknout balíčku."

#: html/pkgdisown.php
msgid "Confirm to disown the package"
msgstr "Potvrzuji, že se zříkám balíčku"

#: html/pkgdisown.php
msgid "Disown"
msgstr "Odebrat vlastnictví"

#: html/pkgdisown.php
msgid "Only Trusted Users and Developers can disown packages."
msgstr "Pouze důvěryhodní uživatelé a vývojáři mohou odebrat vlastnictví balíčku."

#: html/pkgflagcomment.php
msgid "Flag Comment"
msgstr "Označit komentář za nevhodný"

#: html/pkgflag.php
msgid "Flag Package Out-Of-Date"
msgstr "Označit balíček za neaktuální"

#: templates/packages/flag.html
msgid ""
"This seems to be a VCS package. Please do %snot%s flag it out-of-date if the"
" package version in the AUR does not match the most recent commit. Flagging "
"this package should only be done if the sources moved or changes in the "
"PKGBUILD are required because of recent upstream changes."
msgstr "Tento balíček je pravděpodobně typu VCS. Prosíme, %sneoznačujte ho%s za neaktuální jen kvůli tomu, že verze balíčku v repozitáři AUR neodpovídá nejnovějšímu commitu. Balíček by měl být označen za neaktuální pouze pokud došlo ke změně umístění zdroje nebo pokud je následkem změn v upstreamu nutná úprava souboru PKGBUILD."

#: html/pkgflag.php
#, php-format
msgid ""
"Use this form to flag the package base %s%s%s and the following packages "
"out-of-date: "
msgstr "Pomocí tohoto formuláře je možné označit základní balíček %s%s%s a další tyto balíčky za neaktuální:"

#: html/pkgflag.php
#, php-format
msgid ""
"Please do %snot%s use this form to report bugs. Use the package comments "
"instead."
msgstr "Tento formulář %sneslouží%s k hlášení chyb. O těch napište komentář k balíčku."

#: html/pkgflag.php
msgid ""
"Enter details on why the package is out-of-date below, preferably including "
"links to the release announcement or the new release tarball."
msgstr "Uveďte, proč si myslíte, že je balíček neaktuální. Nejlépe přijdete i odkaz na oznámení o nové verzi nebo odkaz na zdrojový tarball."

#: html/pkgflag.php template/pkgreq_close_form.php template/pkgreq_form.php
#: template/pkgreq_results.php
msgid "Comments"
msgstr "Komentáře"

#: html/pkgflag.php
msgid "Flag"
msgstr "Označit"

#: html/pkgflag.php
msgid "Only registered users can flag packages out-of-date."
msgstr "Pouze registrovaní uživatelé mohou označovat balíčky za neaktuální."

#: html/pkgmerge.php
msgid "Package Merging"
msgstr "Sloučení balíčku"

#: html/pkgmerge.php template/pkgbase_actions.php
msgid "Merge Package"
msgstr "Sloučit balíček"

#: html/pkgmerge.php
#, php-format
msgid "Use this form to merge the package base %s%s%s into another package. "
msgstr "Pomocí tohoto formuláře je možné sloučit základní balíček %s%s%s do jiného balíčku."

#: html/pkgmerge.php
msgid "The following packages will be deleted: "
msgstr "Následující balíčky budou smazány:"

#: html/pkgmerge.php
msgid "Once the package has been merged it cannot be reversed. "
msgstr "Po sloučení již není možné tento úkon vrátit zpět."

#: html/pkgmerge.php
msgid "Enter the package name you wish to merge the package into. "
msgstr "Zadejte název balíčku, do kterého chcete tento balíček sloučit."

#: html/pkgmerge.php
msgid "Merge into:"
msgstr "Sloučit do:"

#: html/pkgmerge.php
msgid "Confirm package merge"
msgstr "Potvrdit spojení balíčku"

#: html/pkgmerge.php template/pkgreq_form.php
msgid "Merge"
msgstr "Spojit"

#: html/pkgmerge.php
msgid "Only Trusted Users and Developers can merge packages."
msgstr "Pouze důvěryhodní uživatelé a vývojáři mohou slučovat balíčky."

#: html/pkgreq.php template/pkgbase_actions.php template/pkgreq_form.php
msgid "Submit Request"
msgstr "Odeslat žádost"

#: html/pkgreq.php template/pkgreq_close_form.php
msgid "Close Request"
msgstr "Uzavřít žádost"

#: html/pkgreq.php lib/aur.inc.php lib/pkgfuncs.inc.php
msgid "First"
msgstr "První"

#: html/pkgreq.php lib/aur.inc.php lib/pkgfuncs.inc.php
msgid "Previous"
msgstr "Předchozí"

#: html/pkgreq.php lib/aur.inc.php lib/pkgfuncs.inc.php template/tu_list.php
msgid "Next"
msgstr "Další"

#: html/pkgreq.php lib/aur.inc.php lib/pkgfuncs.inc.php
msgid "Last"
msgstr "Poslední"

#: html/pkgreq.php template/header.php
msgid "Requests"
msgstr "Žádosti"

#: html/register.php template/header.php
msgid "Register"
msgstr "Registrace"

#: html/register.php
msgid "Use this form to create an account."
msgstr "Tento formulář použijte k vytvoření účtu."

#: html/tos.php
msgid "Terms of Service"
msgstr "Podmínky užívání"

#: html/tos.php
msgid ""
"The following documents have been updated. Please review them carefully:"
msgstr "Následující dokumenty byly aktualizovány. Pozorně si je prosím přečtěte:"

#: html/tos.php
#, php-format
msgid "revision %d"
msgstr "revize %d"

#: html/tos.php
msgid "I accept the terms and conditions above."
msgstr "Souhlasím s výše uvedenými podmínkami."

#: html/tu.php template/account_details.php template/header.php
msgid "Trusted User"
msgstr "Důvěryhodný uživatel"

#: html/tu.php
msgid "Could not retrieve proposal details."
msgstr "Načtení informací o návrhu se nezdařilo."

#: html/tu.php
msgid "Voting is closed for this proposal."
msgstr "Toto hlasování již skončilo."

#: html/tu.php
msgid "Only Trusted Users are allowed to vote."
msgstr "Pouze důvěryhodní uživatelé a vývojáři mohou hlasovat."

#: html/tu.php
msgid "You cannot vote in an proposal about you."
msgstr "Hlasovat pro sebe se nesmí."

#: html/tu.php
msgid "You've already voted for this proposal."
msgstr "Pro tento návrh jsi již hlasoval/a."

#: html/tu.php
msgid "Vote ID not valid."
msgstr "ID hlasování není platné."

#: html/tu.php template/tu_list.php
msgid "Current Votes"
msgstr "Současný počet hlasů"

#: html/tu.php
msgid "Past Votes"
msgstr "Předešlá hlasování"

#: html/voters.php template/tu_details.php
msgid "Voters"
msgstr "Hlasující"

#: lib/acctfuncs.inc.php
msgid ""
"Account registration has been disabled for your IP address, probably due to "
"sustained spam attacks. Sorry for the inconvenience."
msgstr "Registrace účtu byla pro vaši IP adresu zakázána, pravděpodobně kvůli trvalým spamovým útokům. Omluvám se za nepříjemnost."

#: lib/acctfuncs.inc.php
msgid "Missing User ID"
msgstr "Chybí ID uživatele"

#: lib/acctfuncs.inc.php
msgid "The username is invalid."
msgstr "Uživatelské jméno není platné."

#: lib/acctfuncs.inc.php
#, php-format
msgid "It must be between %s and %s characters long"
msgstr "Délka musí být %s až %s znaků"

#: lib/acctfuncs.inc.php
msgid "Start and end with a letter or number"
msgstr "Začíná a končí písmenem nebo číslicí"

#: lib/acctfuncs.inc.php
msgid "Can contain only one period, underscore or hyphen."
msgstr "Může obsahovat pouze jednu tečku, podtržítko nebo spojovník."

#: lib/acctfuncs.inc.php
msgid "Please confirm your new password."
msgstr "Potvrďte své nové heslo:"

#: lib/acctfuncs.inc.php
msgid "The email address is invalid."
msgstr "Emailová adresa není platná."

#: lib/acctfuncs.inc.php
msgid "The backup email address is invalid."
msgstr "Záložní emailová adresa není platná."

#: lib/acctfuncs.inc.php
msgid "The home page is invalid, please specify the full HTTP(s) URL."
msgstr "Domovská stránka je neplatná, zadejte úplnou adresu URL HTTP(s)."

#: lib/acctfuncs.inc.php
msgid "The PGP key fingerprint is invalid."
msgstr "PGP otisk je neplatný."

#: lib/acctfuncs.inc.php
msgid "The SSH public key is invalid."
msgstr "Neplatný veřejný klíč SSH."

#: lib/acctfuncs.inc.php
msgid "Cannot increase account permissions."
msgstr "Nelze zvýšit oprávnění účtu."

#: lib/acctfuncs.inc.php
msgid "Language is not currently supported."
msgstr "Jazyk není momentálné podporován."

#: lib/acctfuncs.inc.php
msgid "Timezone is not currently supported."
msgstr "Časové pásmo momentálně není podporováno."

#: lib/acctfuncs.inc.php
#, php-format
msgid "The username, %s%s%s, is already in use."
msgstr "Uživatelské jméno, %s%s%s, je již používáno."

#: lib/acctfuncs.inc.php
#, php-format
msgid "The address, %s%s%s, is already in use."
msgstr "Adresa, %s%s%s, je již použita."

#: lib/acctfuncs.inc.php
#, php-format
msgid "The SSH public key, %s%s%s, is already in use."
msgstr "Veřejný SSH klíč, %s%s%s, je již použit."

#: lib/acctfuncs.inc.php
msgid "The CAPTCHA is missing."
msgstr "Chybí vyplněná CAPTCHA."

#: lib/acctfuncs.inc.php
msgid "This CAPTCHA has expired. Please try again."
msgstr "Platnost CAPTCHA vypršela. Zkuste to znovu."

#: lib/acctfuncs.inc.php
msgid "The entered CAPTCHA answer is invalid."
msgstr "Zadaná CAPTCHA není platná."

#: lib/acctfuncs.inc.php
#, php-format
msgid "Error trying to create account, %s%s%s."
msgstr "Chyba při vytváření účtu, %s%s%s."

#: lib/acctfuncs.inc.php
#, php-format
msgid "The account, %s%s%s, has been successfully created."
msgstr "Účet, %s%s%s, byl úspěšně vytvořen."

#: lib/acctfuncs.inc.php
msgid "A password reset key has been sent to your e-mail address."
msgstr "Na vaši e-mailovou adresu byl odeslán klíč pro obnovení hesla."

#: lib/acctfuncs.inc.php
msgid "Click on the Login link above to use your account."
msgstr "Pro použití svého účtu klikněte na výše uvedený odkaz Přihlášení."

#: lib/acctfuncs.inc.php
#, php-format
msgid "No changes were made to the account, %s%s%s."
msgstr "Na účtu nebyly provedeny žádné změny,, %s%s%s."

#: lib/acctfuncs.inc.php
#, php-format
msgid "The account, %s%s%s, has been successfully modified."
msgstr "Účet, %s%s%s, byl úspěšně změněn."

#: lib/acctfuncs.inc.php
msgid ""
"The login form is currently disabled for your IP address, probably due to "
"sustained spam attacks. Sorry for the inconvenience."
msgstr "Přihlášení je momentálně pro vaši IP adresu zakázáno. Důvodem je nejspíše opakované zasílání spamu z této adresy. Za nepříjemnosti se omlouváme."

#: lib/acctfuncs.inc.php
msgid "Account suspended"
msgstr "Účet pozastaven"

#: aurweb/routers/accounts.py
msgid "You do not have permission to suspend accounts."
msgstr "Nemáte oprávnění k pozastavení účtů."

#: lib/acctfuncs.inc.php
#, php-format
msgid ""
"Your password has been reset. If you just created a new account, please use "
"the link from the confirmation email to set an initial password. Otherwise, "
"please request a reset key on the %sPassword Reset%s page."
msgstr "Vaše heslo bylo resetováno. Pokud jste právě vytvořili nový účet, použijte odkaz z potvrzovacího e-mailu a nastavte počáteční heslo. V opačném případě požádejte o resetovací klíč na stránce %s Reset hesla %s ."

#: lib/acctfuncs.inc.php
msgid "Bad username or password."
msgstr "Chybné uživatelské jméno nebo heslo."

#: lib/acctfuncs.inc.php
msgid "An error occurred trying to generate a user session."
msgstr "Došlo k chybě při pokusu generovat uživatelskou relaci."

#: lib/acctfuncs.inc.php
msgid "Invalid e-mail and reset key combination."
msgstr "Neplatná kombinace resetovacího klíče a e-mailu."

#: lib/aur.inc.php template/pkg_details.php
msgid "None"
msgstr "Žádný"

#: lib/aur.inc.php template/pkgreq_results.php template/pkg_search_results.php
#, php-format
msgid "View account information for %s"
msgstr "Zobrazení informací o účtu pro %s"

#: lib/aurjson.class.php
msgid "Package base ID or package base name missing."
msgstr "Chybí ID nebo název základního balíčku."

#: lib/aurjson.class.php lib/pkgbasefuncs.inc.php
msgid "You are not allowed to edit this comment."
msgstr "Nemáte oprávnění upravit tento komentář."

#: lib/aurjson.class.php
msgid "Comment does not exist."
msgstr "Komentář neexistuje."

#: lib/pkgbasefuncs.inc.php
msgid "Comment cannot be empty."
msgstr "Komentář nemůže být prázdný."

#: lib/pkgbasefuncs.inc.php
msgid "Comment has been added."
msgstr "Komentář byl přidán"

#: lib/pkgbasefuncs.inc.php
msgid "You must be logged in before you can edit package information."
msgstr "Pro úpravu informací o balíčcích je nutné se přihlásit."

#: lib/pkgbasefuncs.inc.php
msgid "Missing comment ID."
msgstr "Chybí ID komentáře."

#: lib/pkgbasefuncs.inc.php
msgid "No more than 5 comments can be pinned."
msgstr "Nelze připnout více než 5 komentářů."

#: lib/pkgbasefuncs.inc.php
msgid "You are not allowed to pin this comment."
msgstr "Nemáte oprávnění připnout tento komentář."

#: lib/pkgbasefuncs.inc.php
msgid "You are not allowed to unpin this comment."
msgstr "Nemáte oprávnění odepnout tento komentář."

#: lib/pkgbasefuncs.inc.php
msgid "Comment has been pinned."
msgstr "Komentář byl připnut."

#: lib/pkgbasefuncs.inc.php
msgid "Comment has been unpinned."
msgstr "Zrušeno připnutí komentáře."

#: lib/pkgbasefuncs.inc.php lib/pkgfuncs.inc.php
msgid "Error retrieving package details."
msgstr "Načtení informací o balíčku se nezdařilo."

#: lib/pkgbasefuncs.inc.php lib/pkgfuncs.inc.php
msgid "Package details could not be found."
msgstr "Informace o balíčku nebyly nalezeny."

#: aurweb/routers/auth.py
msgid "Bad Referer header."
msgstr ""

#: aurweb/routers/packages.py
msgid "You did not select any packages to be notified about."
msgstr "Nevybrali jste žádné balíčky pro zapnutí oznámení."

#: aurweb/routers/packages.py
msgid "The selected packages' notifications have been enabled."
msgstr "Oznámení pro vybrané balíčky byla zapnuta."

#: aurweb/routers/packages.py
msgid "You did not select any packages for notification removal."
msgstr "Nevybrali jste žádné balíčky pro vypnutí oznámení."

#: aurweb/routers/packages.py
msgid "A package you selected does not have notifications enabled."
msgstr "Vybraný balíček nemá zapnutá oznámení."

#: aurweb/routers/packages.py
msgid "The selected packages' notifications have been removed."
msgstr "Oznámení pro vybrané balíčky byla vypnuta."

#: lib/pkgbasefuncs.inc.php
msgid "You must be logged in before you can flag packages."
msgstr "Před označením balíčku se musíte přihlásit."

#: lib/pkgbasefuncs.inc.php
msgid "You did not select any packages to flag."
msgstr "Nebyly vybrány žádné balíčky k označení."

#: lib/pkgbasefuncs.inc.php
msgid "The selected packages have not been flagged, please enter a comment."
msgstr "Vybrané balíčky nebyly označeny. Zadejte komentář."

#: lib/pkgbasefuncs.inc.php
msgid "The selected packages have been flagged out-of-date."
msgstr "Vybrané balíčky byly označeny za neaktuální."

#: lib/pkgbasefuncs.inc.php
msgid "You must be logged in before you can unflag packages."
msgstr "Před zrušením označení se musíte přihlásit."

#: lib/pkgbasefuncs.inc.php
msgid "You did not select any packages to unflag."
msgstr "Nevybrali jste žádné balíčky, jejichž označení chcete zrušit."

#: lib/pkgbasefuncs.inc.php
msgid "The selected packages have been unflagged."
msgstr "Označení vybraných balíčků bylo zrušeno."

#: lib/pkgbasefuncs.inc.php
msgid "You do not have permission to delete packages."
msgstr "Nemáte oprávnění k odstranění balíčků."

#: lib/pkgbasefuncs.inc.php
msgid "You did not select any packages to delete."
msgstr "Nebyly vybrány žádné balíčky ke smazání."

#: aurweb/routers/packages.py
msgid "One of the packages you selected does not exist."
msgstr "Některý z vybraných balíčků neexistuje."

#: lib/pkgbasefuncs.inc.php
msgid "The selected packages have been deleted."
msgstr "Vybrané balíčky byly smazány."

#: lib/pkgbasefuncs.inc.php
msgid "You must be logged in before you can adopt packages."
msgstr "Pro převzetí balíčku je nutné se přihlásit."

#: aurweb/routers/package.py
msgid "You are not allowed to adopt one of the packages you selected."
msgstr "Nemáte oprávnění převzít některý z vybraných balíčků."

#: lib/pkgbasefuncs.inc.php
msgid "You must be logged in before you can disown packages."
msgstr "Pro odebrání vlastnictví balíčku je nutné se přihlásit."

#: aurweb/routers/packages.py
msgid "You are not allowed to disown one of the packages you selected."
msgstr "Nemáte oprávnění zřeknout se některého z vybraných balíčků."

#: lib/pkgbasefuncs.inc.php
msgid "You did not select any packages to adopt."
msgstr "Nevybrali jste žádný balíček k převzetí."

#: lib/pkgbasefuncs.inc.php
msgid "You did not select any packages to disown."
msgstr "Nebyl vybrán žádný balíček k odebrání vlastnictví."

#: lib/pkgbasefuncs.inc.php
msgid "The selected packages have been adopted."
msgstr "Vybrané balíčky byly převzaty."

#: lib/pkgbasefuncs.inc.php
msgid "The selected packages have been disowned."
msgstr "Vlastnictví vybraných balíčků bylo odebráno."

#: lib/pkgbasefuncs.inc.php
msgid "You must be logged in before you can vote for packages."
msgstr "Pro hlasování pro balíček je nutné se přihlásit."

#: lib/pkgbasefuncs.inc.php
msgid "You must be logged in before you can un-vote for packages."
msgstr "Pro odebrání hlasu balíčku je nutné se přihlásit."

#: lib/pkgbasefuncs.inc.php
msgid "You did not select any packages to vote for."
msgstr "Nebyly vybrány žádné balíčky pro hlasování."

#: lib/pkgbasefuncs.inc.php
msgid "Your votes have been removed from the selected packages."
msgstr "Vybraným balíčkům byl odebrán hlas."

#: lib/pkgbasefuncs.inc.php
msgid "Your votes have been cast for the selected packages."
msgstr "Vybraným balíčkům byl přidán hlas."

#: lib/pkgbasefuncs.inc.php
msgid "Couldn't add to notification list."
msgstr "Nelze přidat do seznamu uživatelů k obeznámení."

#: lib/pkgbasefuncs.inc.php
#, php-format
msgid "You have been added to the comment notification list for %s."
msgstr "Byly jste přidáni do seznamu uživatelů k obeznámení o balíčku %s."

#: lib/pkgbasefuncs.inc.php
#, php-format
msgid "You have been removed from the comment notification list for %s."
msgstr "Byli jste odebráni ze seznamu uživatelů k obeznámení o balíčku %s."

#: lib/pkgbasefuncs.inc.php
msgid "You are not allowed to undelete this comment."
msgstr "Nemáte oprávnění k obnovení tohoto komentáře."

#: lib/pkgbasefuncs.inc.php
msgid "Comment has been undeleted."
msgstr "Komentář byl obnoven."

#: lib/pkgbasefuncs.inc.php
msgid "You are not allowed to delete this comment."
msgstr "Pro smazání tohoto komentáře nemáte oprávnění."

#: lib/pkgbasefuncs.inc.php
msgid "Comment has been deleted."
msgstr "Komentář byl smazán."

#: lib/pkgbasefuncs.inc.php
msgid "Comment has been edited."
msgstr "Komentář byl upraven."

#: lib/pkgbasefuncs.inc.php
msgid "You are not allowed to edit the keywords of this package base."
msgstr "Nemáte oprávnění upravit klíčová slova tohoto balíčku."

#: lib/pkgbasefuncs.inc.php
msgid "The package base keywords have been updated."
msgstr "Klíčová slova základního balíčku byla aktualizována."

#: lib/pkgbasefuncs.inc.php
msgid "You are not allowed to manage co-maintainers of this package base."
msgstr "Nemáte oprávnění spravovat spolusprávce tohoto balíčku."

#: lib/pkgbasefuncs.inc.php
#, php-format
msgid "Invalid user name: %s"
msgstr "Neplatné uživatelské jméno: %s"

#: lib/pkgbasefuncs.inc.php
msgid "The package base co-maintainers have been updated."
msgstr "Spolusprávci základního balíčku byli aktualizováni."

#: lib/pkgfuncs.inc.php template/pkgbase_details.php
msgid "View packages details for"
msgstr "Zobrazit podrobnosti o balíčcích pro"

#: lib/pkgfuncs.inc.php
#, php-format
msgid "requires %s"
msgstr "vyžaduje %s"

#: lib/pkgreqfuncs.inc.php
msgid "You must be logged in to file package requests."
msgstr "Před podáním žádosti se musíte přihlásit."

#: lib/pkgreqfuncs.inc.php
msgid "Invalid name: only lowercase letters are allowed."
msgstr "Neplatný název: jsou povolena pouze malá písmena."

#: lib/pkgreqfuncs.inc.php
msgid "The comment field must not be empty."
msgstr "Pole s komentáři nesmí být prázdné."

#: lib/pkgreqfuncs.inc.php
msgid "Invalid request type."
msgstr "Neplatný typ požadavku."

#: lib/pkgreqfuncs.inc.php
msgid "Added request successfully."
msgstr "Žádost byla úspěšně přidána."

#: lib/pkgreqfuncs.inc.php
msgid "Invalid reason."
msgstr "Neplatný důvod."

#: lib/pkgreqfuncs.inc.php
msgid "Only TUs and developers can close requests."
msgstr "Pouze důvěryhodní uživatelé a vývojáři mohou zavírat žádosti."

#: lib/pkgreqfuncs.inc.php
msgid "Request closed successfully."
msgstr "Žádost byla úspěšně uzavřena."

#: template/account_delete.php
#, php-format
<<<<<<< HEAD
msgid "You can use this form to permanently delete the MPR account %s."
msgstr "Tento formulář můžete použít k trvalému odstranění účtu MPR %s."
=======
msgid "You can use this form to permanently delete the AUR account %s."
msgstr "Tento formulář můžete použít k trvalému odstranění účtu repozitáře AUR %s."
>>>>>>> 8c665d16

#: template/account_delete.php
#, php-format
msgid "%sWARNING%s: This action cannot be undone."
msgstr "%sVAROVÁNÍ%s: Tuto akci nelze vrátit zpět."

#: template/account_delete.php
msgid "Confirm deletion"
msgstr "Potvrdit smazání"

#: template/account_details.php template/account_edit_form.php
#: template/account_search_results.php template/search_accounts_form.php
msgid "Username"
msgstr "Uživatelské jméno"

#: template/account_details.php template/account_edit_form.php
#: template/search_accounts_form.php
msgid "Account Type"
msgstr "Typ účtu"

#: template/account_details.php template/tu_details.php
#: template/tu_last_votes_list.php template/tu_list.php
msgid "User"
msgstr "Uživatel"

#: template/account_details.php template/account_edit_form.php
#: template/search_accounts_form.php
msgid "Developer"
msgstr "Vyvojář"

#: template/account_details.php template/account_edit_form.php
#: template/search_accounts_form.php
msgid "Trusted User & Developer"
msgstr "Důvěryhodný uživatel a vývojář"

#: template/account_details.php template/account_edit_form.php
#: template/search_accounts_form.php
msgid "Email Address"
msgstr "Emailová adresa"

#: template/account_details.php
msgid "hidden"
msgstr "skrytý"

#: template/account_details.php template/account_edit_form.php
#: template/account_search_results.php template/search_accounts_form.php
msgid "Real Name"
msgstr "Skutečné jméno"

#: template/account_details.php template/account_edit_form.php
msgid "Homepage"
msgstr "Domovská stránka"

#: template/account_details.php template/account_edit_form.php
#: template/account_search_results.php template/search_accounts_form.php
msgid "IRC Nick"
msgstr "Přezdívka na IRC"

#: template/account_details.php template/account_edit_form.php
#: template/account_search_results.php
msgid "PGP Key Fingerprint"
msgstr "Otisk klíče PGP"

#: template/account_details.php template/account_search_results.php
#: template/pkgreq_results.php
msgid "Status"
msgstr "Stav"

#: template/account_details.php
msgid "Inactive since"
msgstr "Neaktivní od"

#: template/account_details.php template/account_search_results.php
msgid "Active"
msgstr "Aktivní"

#: template/account_details.php
msgid "Registration date:"
msgstr "Datum registrace:"

#: template/account_details.php template/pkgbase_details.php
#: template/pkg_details.php template/pkgreq_results.php
#: template/tu_details.php
msgid "unknown"
msgstr "neznámý"

#: template/account_details.php
msgid "Last Login"
msgstr "Poslední přihlášení"

#: template/account_details.php
msgid "Never"
msgstr "Nikdy"

#: template/account_details.php
msgid "View this user's packages"
msgstr "Zobrazit balíčky tohoto uživatele"

#: template/account_details.php
msgid "Edit this user's account"
msgstr "Upravit tento uživatelský účet"

#: template/account_details.php
msgid "List this user's comments"
msgstr "Zobrazit komentáře tohoto uživatele"

#: template/account_edit_form.php
#, php-format
msgid "Click %shere%s if you want to permanently delete this account."
msgstr "Pokud chcete trvale smazat tento účet, klikněte %szde%s."

#: template/account_edit_form.php
#, php-format
msgid "Click %shere%s for user details."
msgstr "Podrobnosti o uživateli naleznete %szde%s."

#: template/account_edit_form.php
#, php-format
msgid "Click %shere%s to list the comments made by this account."
msgstr "Komentáře tohoto účtu naleznete %szde%s."

#: template/account_edit_form.php
msgid "required"
msgstr "povinný údaj"

#: template/account_edit_form.php
msgid ""
"Your user name is the name you will use to login. It is visible to the "
"general public, even if your account is inactive."
msgstr "Vaše uživatelské jméno je vaše přihlašovací jméno. Je veřejně viditelné i v případě neaktivního účtu."

#: template/account_edit_form.php template/search_accounts_form.php
msgid "Normal user"
msgstr "Běžný uživatel"

#: template/account_edit_form.php template/search_accounts_form.php
msgid "Trusted user"
msgstr "Důvěryhodný uživatel"

#: template/account_edit_form.php template/search_accounts_form.php
msgid "Account Suspended"
msgstr "Účet pozastaven"

#: template/account_edit_form.php
msgid "Inactive"
msgstr "Neaktivní"

#: template/account_edit_form.php
msgid ""
"Please ensure you correctly entered your email address, otherwise you will "
"be locked out."
msgstr "Ujistěte se, že jste správně zadali svou e-mailovou adresu, jinak budete zablokováni."

#: template/account_edit_form.php
msgid "Hide Email Address"
msgstr "Skrýt email"

#: template/account_edit_form.php
msgid ""
"If you do not hide your email address, it is visible to all registered MPR "
"users. If you hide your email address, it is visible to members of the Arch "
"Linux staff only."
msgstr "Pokud svou emailovou adresu neskryjete, bude viditelná všem registrovaným uživatelům repozitáře AUR. Skrytá emailová adresa je viditelná pouze správcům systému Arch Linux."

#: template/account_edit_form.php
msgid "Backup Email Address"
msgstr "Záložní emailová adresa"

#: template/account_edit_form.php
msgid ""
"Optionally provide a secondary email address that can be used to restore "
"your account in case you lose access to your primary email address."
msgstr "Volitelná záložní adresa, pomocí které je možné obnovit přístup k účtu do repozitáře AUR i bez přístupu k hlavní emailové adrese."

#: template/account_edit_form.php
msgid ""
"Password reset links are always sent to both your primary and your backup "
"email address."
msgstr "Odkazy na obnovení hesla jsou vždy zasílány na hlavní i záložní emailovou adresu."

#: template/account_edit_form.php
#, php-format
msgid ""
"Your backup email address is always only visible to members of the Arch "
"Linux staff, independent of the %s setting."
msgstr "Záložní emailová adresa je vždy viditelná jen správcům systému Arch Linux, bez ohledu na nastavení %s."

#: template/account_edit_form.php
msgid "Language"
msgstr "Jazyk"

#: template/account_edit_form.php
msgid "Timezone"
msgstr "Časové pásmo"

#: template/account_edit_form.php
msgid ""
"If you want to change the password, enter a new password and confirm the new"
" password by entering it again."
msgstr "Pokud chcete své heslo změnit, zadejte nové heslo a pak nové heslo ještě jednou pro potvrzení."

#: template/account_edit_form.php
msgid "Re-type password"
msgstr "Heslo znovu"

#: template/account_edit_form.php
msgid ""
"The following information is only required if you want to submit packages to"
<<<<<<< HEAD
" the makedeb Package Repository."
msgstr "Následující informace jsou požadovány pouze v případě, že chcete odeslat balíčky do makedeb Package Repository."
=======
" the Arch User Repository."
msgstr "Následující informace jsou požadovány pouze v případě, že máte v plánu do uživatelského repozitáře systému Arch Linux přidávat balíčky."
>>>>>>> 8c665d16

#: template/account_edit_form.php
msgid "SSH Public Key"
msgstr "Veřejný SSH klíč"

#: template/account_edit_form.php
msgid "Notification settings"
msgstr "Nastavení oznámení"

#: template/account_edit_form.php
msgid "Notify of new comments"
msgstr "Oznamovat nové komentáře"

#: template/account_edit_form.php
msgid "Notify of package updates"
msgstr "Oznamovat aktualizace balíčků"

#: template/account_edit_form.php
msgid "Notify of ownership changes"
msgstr "Oznamovat změny vlastnictví"

#: template/account_edit_form.php
msgid "To confirm the profile changes, please enter your current password:"
msgstr "Pro potvrzení změn profilu zadejte své aktuální heslo:"

#: template/account_edit_form.php
msgid "Your current password"
msgstr "Vaše aktuální heslo:"

#: template/account_edit_form.php
msgid ""
"To protect the MPR against automated account creation, we kindly ask you to "
"provide the output of the following command:"
msgstr "Abychom zamezili automatizované tvorbě účtů v repozitáři AUR, laskavě žádáme uživatele, aby zadali výstup z následujícího příkazu:"

#: template/account_edit_form.php
msgid "Answer"
msgstr "Odpovědět"

#: template/account_edit_form.php template/pkgbase_details.php
#: template/pkg_details.php
msgid "Update"
msgstr "Aktualizovat"

#: template/account_edit_form.php
msgid "Create"
msgstr "Vytvořit"

#: template/account_edit_form.php template/search_accounts_form.php
msgid "Reset"
msgstr "Reset"

#: template/account_search_results.php
msgid "No results matched your search criteria."
msgstr "Zadaným kritériím neodpovídají žádné výsledky."

#: template/account_search_results.php
msgid "Edit Account"
msgstr "Upravit účet"

#: template/account_search_results.php
msgid "Suspended"
msgstr "Pozastavený"

#: template/account_search_results.php
msgid "Edit"
msgstr "Upravit"

#: template/account_search_results.php
msgid "Less"
msgstr "Méně"

#: template/account_search_results.php
msgid "More"
msgstr "Více"

#: template/account_search_results.php
msgid "No more results to display."
msgstr "Žádné další výsledky."

#: template/comaintainers_form.php
#, php-format
msgid ""
"Use this form to add co-maintainers for %s%s%s (one user name per line):"
msgstr "Pomocí tohoto formuláře je možné přidat spolusprávce pro %s%s%s (jedno uživatelské jméno na řádek):"

#: template/comaintainers_form.php
msgid "Users"
msgstr "Uživatelé"

#: template/comaintainers_form.php template/pkg_comment_form.php
msgid "Save"
msgstr "Uložit"

#: template/flag_comment.php
#, php-format
msgid "Flagged Out-of-Date Comment: %s"
msgstr "Komentář k označení za neaktuální: %s"

#: template/flag_comment.php
#, php-format
msgid "%s%s%s flagged %s%s%s out-of-date on %s%s%s for the following reason:"
msgstr "Uživatel %s%s%s označil balíček %s%s%s za neaktuální dne %s%s%s z následujícího důvodu:"

#: template/flag_comment.php
#, php-format
msgid "%s%s%s is not flagged out-of-date."
msgstr "Balíček %s%s%s nebyl označen za neaktuální."

#: template/flag_comment.php
msgid "Return to Details"
msgstr "Zpět na podrobnosti balíčku"

#: template/footer.php
#, php-format
msgid "Copyright %s 2004-%d aurweb Development Team."
msgstr "Autorská práva %s 2004-%d vývojový tým aurweb."

#: template/header.php
msgid " My Account"
msgstr "Můj účet"

#: template/pkgbase_actions.php
msgid "Package Actions"
msgstr "Akce balíčku"

#: template/pkgbase_actions.php
msgid "View PKGBUILD"
msgstr "Zobrazit PKGBUILD"

#: template/pkgbase_actions.php
msgid "View Changes"
msgstr "Zobrazit změny"

#: template/pkgbase_actions.php
msgid "Download snapshot"
msgstr "Stáhnout snímek"

#: template/pkgbase_actions.php
msgid "Search wiki"
msgstr "Prohledat wiki"

#: template/pkgbase_actions.php
#, php-format
msgid "Flagged out-of-date (%s)"
msgstr "Označeno za neaktuální (%s)"

#: template/pkgbase_actions.php
msgid "Flag package out-of-date"
msgstr "Označit balíček za neaktuální"

#: template/pkgbase_actions.php
msgid "Unflag package"
msgstr "Zrušit označení balíčku"

#: template/pkgbase_actions.php
msgid "Remove vote"
msgstr "Vzít zpět hlas"

#: template/pkgbase_actions.php
msgid "Vote for this package"
msgstr "Hlasovat pro tento balíček"

#: template/pkgbase_actions.php scripts/notify.py
msgid "Disable notifications"
msgstr "Vypnout oznámení"

#: template/pkgbase_actions.php template/pkg_comment_form.php
msgid "Enable notifications"
msgstr "Zapnout oznámení"

#: template/pkgbase_actions.php
msgid "Manage Co-Maintainers"
msgstr "Spravovat spolusprávce"

#: template/pkgbase_actions.php
#, php-format
msgid "%d pending request"
msgid_plural "%d pending requests"
msgstr[0] "%d žádost na vyřízení"
msgstr[1] "%d čekající požadavky"
msgstr[2] "%d žádostí na vyřízení"
msgstr[3] "%d žádostí na vyřízení"

#: template/pkgbase_actions.php
msgid "Adopt Package"
msgstr "Převzít balíček"

#: template/pkgbase_details.php
msgid "Package Base Details"
msgstr "Informace o základním balíčku"

#: template/pkgbase_details.php template/pkg_details.php
msgid "Git Clone URL"
msgstr "URL pro příkaz git clone"

#: template/pkgbase_details.php template/pkg_details.php
msgid "read-only"
msgstr "jen pro čtení"

#: template/pkgbase_details.php template/pkg_details.php
msgid "click to copy"
msgstr "kliknutím zkopírujete"

#: template/pkgbase_details.php template/pkg_details.php
#: template/pkg_search_form.php
msgid "Keywords"
msgstr "Klíčová slova"

#: template/pkgbase_details.php template/pkg_details.php
#: template/pkg_search_form.php
msgid "Submitter"
msgstr "Vytvořil"

#: template/pkgbase_details.php template/pkg_details.php
#: template/pkg_search_form.php template/pkg_search_results.php
msgid "Maintainer"
msgstr "Správce"

#: template/pkgbase_details.php template/pkg_details.php
msgid "Last Packager"
msgstr "Naposledy zabalil"

#: template/pkgbase_details.php template/pkg_details.php
#: template/pkg_search_form.php template/pkg_search_results.php
msgid "Votes"
msgstr "Hlasy"

#: template/pkgbase_details.php template/pkg_details.php
#: template/pkg_search_form.php template/pkg_search_results.php
msgid "Popularity"
msgstr "Popularita"

#: template/pkgbase_details.php template/pkg_details.php
msgid "First Submitted"
msgstr "Poprvé vytvořil"

#: template/pkgbase_details.php template/pkg_details.php
msgid "Last Updated"
msgstr "Naposledy aktualizováno"

#: template/pkg_comment_box.php
#, php-format
msgid "Edit comment for: %s"
msgstr "Upravit komentář pro: %s"

#: template/pkg_comment_box.php template/pkg_comment_form.php
msgid "Add Comment"
msgstr "Přidat komentář"

#: template/pkg_comment_form.php
msgid ""
"Git commit identifiers referencing commits in the MPR package repository and"
" URLs are converted to links automatically."
msgstr "Identifikátory git commitů v repozitáři AUR a URL jsou automaticky převáděny na klikatelné odkazy."

#: template/pkg_comment_form.php
#, php-format
msgid "%sMarkdown syntax%s is partially supported."
msgstr "Značkovací %ssyntaxe Markdown%s je částěčně podporována."

#: template/pkg_comments.php
msgid "Pinned Comments"
msgstr "Připnuté komentáře"

#: template/pkg_comments.php
msgid "Latest Comments"
msgstr "Nejnovější komentáře"

#: template/pkg_comments.php
msgid "Comments for"
msgstr "Komentáře uživatele"

#: template/pkg_comments.php
#, php-format
msgid "%s commented on %s"
msgstr "%s přidal komentář %s"

#: template/pkg_comments.php
#, php-format
msgid "Anonymous comment on %s"
msgstr "Anonymní komentář dne %s"

#: template/pkg_comments.php
#, php-format
msgid "Commented on package %s on %s"
msgstr "Okomentoval balíček %s dne %s"

#: template/pkg_comments.php
#, php-format
msgid "deleted on %s by %s"
msgstr "smazáno dne %s uživatelem %s"

#: template/pkg_comments.php
#, php-format
msgid "deleted on %s"
msgstr "smazáno dne %s"

#: template/pkg_comments.php
#, php-format
msgid "edited on %s by %s"
msgstr "upraveno %s upravil %s"

#: template/pkg_comments.php
#, php-format
msgid "edited on %s"
msgstr "upraveno %s"

#: template/pkg_comments.php
msgid "Undelete comment"
msgstr "Zrušit smazání komentáře"

#: template/pkg_comments.php
msgid "Delete comment"
msgstr "Smazat komentář"

#: template/pkg_comments.php
msgid "Pin comment"
msgstr "Připnout komentář"

#: template/pkg_comments.php
msgid "Unpin comment"
msgstr "Odepnout komentář"

#: template/pkg_details.php
msgid "Package Details"
msgstr "Informace o balíčku"

#: template/pkg_details.php template/pkg_search_form.php
msgid "Package Base"
msgstr "Základní balíček"

#: template/pkg_details.php template/pkg_search_results.php
msgid "Description"
msgstr "Popis"

#: template/pkg_details.php
msgid "Upstream URL"
msgstr "URL pro upstream"

#: template/pkg_details.php
msgid "Visit the website for"
msgstr "Navštívit web pro"

#: template/pkg_details.php
msgid "Licenses"
msgstr "Licence"

#: template/pkg_details.php
msgid "Groups"
msgstr "Skupiny"

#: template/pkg_details.php
msgid "Conflicts"
msgstr "Konflikty"

#: template/pkg_details.php
msgid "Provides"
msgstr "Poskytuje"

#: template/pkg_details.php
msgid "Replaces"
msgstr "Nahrazuje"

#: template/pkg_details.php
msgid "Dependencies"
msgstr "Vyžadované balíčky"

#: template/pkg_details.php
msgid "Required by"
msgstr "Vyžadováno balíčky"

#: template/pkg_details.php
msgid "Sources"
msgstr "Zdroje"

#: template/pkgreq_close_form.php
#, php-format
msgid "Use this form to close the request for package base %s%s%s."
msgstr "Pomocí tohoto formuláře je možné zavřít požadavek pro základní balíček %s%s%s."

#: template/pkgreq_close_form.php
msgid ""
"The comments field can be left empty. However, it is highly recommended to "
"add a comment when rejecting a request."
msgstr "Pole pro komentáře může být prázdné. Silně se však doporučuje nějaký komentář přidat, pokud požadavek odmítáte."

#: template/pkgreq_close_form.php
msgid "Reason"
msgstr "Důvod"

#: template/pkgreq_close_form.php template/pkgreq_results.php
#: template/tu_details.php
msgid "Accepted"
msgstr "Přijato"

#: template/pkgreq_close_form.php template/pkgreq_results.php
#: template/tu_details.php
msgid "Rejected"
msgstr "Zamítnuto"

#: template/pkgreq_form.php
#, php-format
msgid ""
"Use this form to file a request against package base %s%s%s which includes "
"the following packages:"
msgstr "Pomocí tohoto formuláře je možné vytvořit požadavek pro základní balíček %s%s%s, který obsahuje tyto další balíčky:"

#: template/pkgreq_form.php
msgid "Request type"
msgstr "Typ žádosti"

#: template/pkgreq_form.php
msgid "Deletion"
msgstr "Smazání"

#: template/pkgreq_form.php
msgid "Orphan"
msgstr "Odebrání vlastnictví"

#: template/pkgreq_form.php template/pkg_search_results.php
msgid "Merge into"
msgstr "Sloučení"

#: template/pkgreq_form.php
msgid ""
"By submitting a deletion request, you ask a Trusted User to delete the "
"package base. This type of request should be used for duplicates, software "
"abandoned by upstream, as well as illegal and irreparably broken packages."
msgstr "Vytvořením žádosti o smazání žádáte důvěryhodného uživatele, aby smazal základní balíček. Tento typ požadavku by se měl používat pro duplicitní balíčky, software, který již v upstreamu neexistuje, nebo v případě nelegálních či nezvratně rozbitých balíčků."

#: template/pkgreq_form.php
msgid ""
"By submitting a merge request, you ask a Trusted User to delete the package "
"base and transfer its votes and comments to another package base. Merging a "
"package does not affect the corresponding Git repositories. Make sure you "
"update the Git history of the target package yourself."
msgstr "Vytvořením žádosti o sloučení žádáte důvěryhodného uživatele, aby smazal základní balíček a přesunul s ním spojené hlasy a komentáře do jiného balíčku. Sloučení balíčku nemá vliv na související repozitáře Git. Aktualizace Git historie cílového balíčku je na vás."

#: template/pkgreq_form.php
msgid ""
"By submitting an orphan request, you ask a Trusted User to disown the "
"package base. Please only do this if the package needs maintainer action, "
"the maintainer is MIA and you already tried to contact the maintainer "
"previously."
msgstr "Vytvořením žádosti o odebrání vlastnictví žádáte důvěryhodného uživatele, aby odebral vlastnictví aktuálnímu správci základního balíčku. Tento požadavek používejte jen v případě, že balíček potřebuje zásah správce, správce není k zastižení a již jste se správce pokusili v minulosti kontaktovat."

#: template/pkgreq_results.php
msgid "No requests matched your search criteria."
msgstr "Žádné žádosti neodpovídaly vašim kritériím vyhledávání."

#: template/pkgreq_results.php
#, php-format
msgid "%d package request found."
msgid_plural "%d package requests found."
msgstr[0] "Byl nalezen %d požadavek na balíček."
msgstr[1] "Byly nalezeny %d požadavky na balíček."
msgstr[2] "Bylo nalezeno %d požadavků na balíček."
msgstr[3] "Bylo nalezeno %d požadavků na balíček."

#: template/pkgreq_results.php template/pkg_search_results.php
#, php-format
msgid "Page %d of %d."
msgstr "Stránka %d z %d."

#: template/pkgreq_results.php
msgid "Package"
msgstr "Balíček"

#: template/pkgreq_results.php
msgid "Filed by"
msgstr "Zadal"

#: template/pkgreq_results.php
msgid "Date"
msgstr "Datum"

#: template/pkgreq_results.php
#, php-format
msgid "~%d day left"
msgid_plural "~%d days left"
msgstr[0] "Zbývá asi %dden"
msgstr[1] "Zbývají asi %d dny"
msgstr[2] "Zbývá asi %d dní"
msgstr[3] "Zbývá asi %d dní"

#: template/pkgreq_results.php
#, php-format
msgid "~%d hour left"
msgid_plural "~%d hours left"
msgstr[0] "Zbývá asi %d hodina"
msgstr[1] "Zbývají asi %d hodiny"
msgstr[2] "Zbývá asi %d hodin"
msgstr[3] "Zbývá asi %d hodin"

#: template/pkgreq_results.php
msgid "<1 hour left"
msgstr "Zbývá méně než 1 hodina"

#: template/pkgreq_results.php
msgid "Accept"
msgstr "Přijmout"

#: template/pkgreq_results.php
msgid "Locked"
msgstr "Zamčeno"

#: template/pkgreq_results.php
msgid "Close"
msgstr "Uzavřít"

#: template/pkgreq_results.php
msgid "Pending"
msgstr "Čeká na vyřízení"

#: template/pkgreq_results.php
msgid "Closed"
msgstr "Uzavřeno"

#: template/pkg_search_form.php
msgid "Name, Description"
msgstr "Jméno, popis"

#: template/pkg_search_form.php
msgid "Name Only"
msgstr "Pouze jméno"

#: template/pkg_search_form.php
msgid "Exact Name"
msgstr "Přesné jméno"

#: template/pkg_search_form.php
msgid "Exact Package Base"
msgstr "Přesný název základního balíčku"

#: template/pkg_search_form.php
msgid "Co-maintainer"
msgstr "Spolusprávce"

#: template/pkg_search_form.php
msgid "Maintainer, Co-maintainer"
msgstr "Správce, spolusprávce"

#: template/pkg_search_form.php
msgid "All"
msgstr "Vše"

#: template/pkg_search_form.php
msgid "Flagged"
msgstr "Označené"

#: template/pkg_search_form.php
msgid "Not Flagged"
msgstr "Neoznačené"

#: template/pkg_search_form.php template/pkg_search_results.php
msgid "Name"
msgstr "Název"

#: template/pkg_search_form.php template/pkg_search_results.php
#: template/tu_details.php template/tu_list.php
msgid "Voted"
msgstr "Hlasoval/a jsem"

#: template/pkg_search_form.php
msgid "Last modified"
msgstr "Naposledy změněno"

#: template/pkg_search_form.php
msgid "Ascending"
msgstr "Vzestupně"

#: template/pkg_search_form.php
msgid "Descending"
msgstr "Sestupně"

#: template/pkg_search_form.php
msgid "Enter search criteria"
msgstr "Zadat kritéria vyhledávání"

#: template/pkg_search_form.php
msgid "Search by"
msgstr "Vyhledat dle"

#: template/pkg_search_form.php template/stats/user_table.php
msgid "Out of Date"
msgstr "Neaktuální"

#: template/pkg_search_form.php template/search_accounts_form.php
msgid "Sort by"
msgstr "Řadit dle"

#: template/pkg_search_form.php
msgid "Sort order"
msgstr "Řadit"

#: template/pkg_search_form.php
msgid "Per page"
msgstr "Výsledků na stránku"

#: template/pkg_search_form.php template/pkg_search_results.php
msgid "Go"
msgstr "Hledat"

#: template/pkg_search_form.php
msgid "Orphans"
msgstr "Bez vlastníka"

#: template/pkg_search_results.php
msgid "Error retrieving package list."
msgstr "Načtení seznamu balíčků se nezdařilo."

#: template/pkg_search_results.php
msgid "No packages matched your search criteria."
msgstr "Zadaným kritériím neodpovídá žádný balíček."

#: template/pkg_search_results.php
#, php-format
msgid "%d package found."
msgid_plural "%d packages found."
msgstr[0] "Nalezen %d balíček."
msgstr[1] "Nalezeny %d balíčky."
msgstr[2] "Nalezeno %d balíčků."
msgstr[3] "Nalezeno %d balíčků."

#: template/pkg_search_results.php
msgid "Version"
msgstr "Verze"

#: template/pkg_search_results.php
#, php-format
msgid ""
"Popularity is calculated as the sum of all votes with each vote being "
"weighted with a factor of %.2f per day since its creation."
msgstr "Popularita je vypočtena jako součet všech hlasů, přičemž každý hlas je vážen faktorem %.2f za den od jeho vytvoření.."

#: template/pkg_search_results.php template/tu_details.php
#: template/tu_list.php
msgid "Yes"
msgstr "Ano"

#: template/pkg_search_results.php
msgid "orphan"
msgstr "bez vlastníka"

#: template/pkg_search_results.php
msgid "Actions"
msgstr "Akce"

#: template/pkg_search_results.php
msgid "Unflag Out-of-date"
msgstr "Zrušit označení za neaktuální"

#: template/pkg_search_results.php
msgid "Adopt Packages"
msgstr "Převzít balíčky"

#: template/pkg_search_results.php
msgid "Disown Packages"
msgstr "Zřeknout se balíčků"

#: template/pkg_search_results.php
msgid "Delete Packages"
msgstr "Smazat balíčky"

#: template/pkg_search_results.php
msgid "Confirm"
msgstr "Potvrdit"

#: template/search_accounts_form.php
msgid "Any type"
msgstr "Jakýkoliv"

#: template/search_accounts_form.php
msgid "Search"
msgstr "Hledat"

#: template/stats/general_stats_table.php
msgid "Statistics"
msgstr "Statistiky"

#: template/stats/general_stats_table.php
msgid "Orphan Packages"
msgstr "Bez vlastníka"

#: template/stats/general_stats_table.php
msgid "Packages added in the past 7 days"
msgstr "Přidáno (poslední týden)"

#: template/stats/general_stats_table.php
msgid "Packages updated in the past 7 days"
msgstr "Aktualizováno (poslední týden)"

#: template/stats/general_stats_table.php
msgid "Packages updated in the past year"
msgstr "Aktualizováno (poslední rok)"

#: template/stats/general_stats_table.php
msgid "Packages never updated"
msgstr "Nikdy neaktualizováno"

#: template/stats/general_stats_table.php
msgid "Registered Users"
msgstr "Registrovaní uživatelé"

#: template/stats/general_stats_table.php
msgid "Trusted Users"
msgstr "Důvěryhodní uživatelé"

#: template/stats/updates_table.php
msgid "Recent Updates"
msgstr "Nedávné aktualizace"

#: template/stats/updates_table.php
msgid "more"
msgstr "více"

#: template/stats/user_table.php
msgid "My Statistics"
msgstr "Moje statistiky"

#: template/tu_details.php
msgid "Proposal Details"
msgstr "Informace o návrhu"

#: template/tu_details.php
msgid "This vote is still running."
msgstr "Hlasování stále probíhá."

#: template/tu_details.php
#, php-format
msgid "Submitted: %s by %s"
msgstr "Vytvořeno: %s od %s"

#: template/tu_details.php template/tu_list.php
msgid "End"
msgstr "Konec"

#: template/tu_details.php
msgid "Result"
msgstr "Výsledek"

#: template/tu_details.php template/tu_list.php
msgid "No"
msgstr "Ne"

#: template/tu_details.php
msgid "Abstain"
msgstr "Zdržet se"

#: template/tu_details.php
msgid "Total"
msgstr "Celkem"

#: template/tu_details.php
msgid "Participation"
msgstr "Účast"

#: template/tu_last_votes_list.php
msgid "Last Votes by TU"
msgstr "Poslední hlasy důvěryhodného uživatele"

#: template/tu_last_votes_list.php
msgid "Last vote"
msgstr "Naposledy hlasováno"

#: template/tu_last_votes_list.php template/tu_list.php
msgid "No results found."
msgstr "Nebyly nalezeny žádné výsledky."

#: template/tu_list.php
msgid "Start"
msgstr "Začátek"

#: template/tu_list.php
msgid "Back"
msgstr "Zpět"

#: scripts/notify.py
<<<<<<< HEAD
msgid "MPR Password Reset"
msgstr ""
=======
msgid "AUR Password Reset"
msgstr "Obnovení hesla k účtu repozitáře AUR"
>>>>>>> 8c665d16

#: scripts/notify.py
#, python-brace-format
msgid ""
"A password reset request was submitted for the account {user} associated "
"with your email address. If you wish to reset your password follow the link "
"[1] below, otherwise ignore this message and nothing will happen."
msgstr "Obdrželi jsme žádost o obnovení hesla k účtu {user}, který je spojen s touto emailovou adresou. Pokud chcete heslo obnovit, použijte níže uvedený odkaz [1]. V opačném případě tuto zprávu ignorujte a ke žádné změně nedojde."

#: scripts/notify.py
<<<<<<< HEAD
msgid "Welcome to the makedeb Package Repository"
msgstr ""
=======
msgid "Welcome to the Arch User Repository"
msgstr "Vítejte v repozitáři AUR, uživatelském repozitáři systému Arch Linux"
>>>>>>> 8c665d16

#: scripts/notify.py
msgid ""
"Welcome to the makedeb Package Repository! In order to set an initial password for"
" your new account, please click the link [1] below. If the link does not "
"work, try copying and pasting it into your browser."
msgstr "Vítejte v uživatelském repozitáři systému Arch Linux! Pro nastavení počátečního heslo nového účtu použijte níže uvedený odkaz [1]. Pokud odkaz nefunguje, zkuste ho zkopírovat a vložit prohlížeče."

#: scripts/notify.py
#, python-brace-format
<<<<<<< HEAD
msgid "MPR Comment for {pkgbase}"
msgstr ""
=======
msgid "AUR Comment for {pkgbase}"
msgstr "Komentář na webu AUR u balíčku {pkgbase}"
>>>>>>> 8c665d16

#: scripts/notify.py
#, python-brace-format
msgid "{user} [1] added the following comment to {pkgbase} [2]:"
msgstr "Uživatel {user} [1] přidal k balíčku {pkgbase} [2] následující komentář:"

#: scripts/notify.py
#, python-brace-format
msgid ""
"If you no longer wish to receive notifications about this package, please go"
" to the package page [2] and select \"{label}\"."
msgstr "Pokud již nechcete dostávat oznámení související s tímto balíčkem, na stránce balíčku [2] vyberte možnost \"{label}\"."

#: scripts/notify.py
#, python-brace-format
<<<<<<< HEAD
msgid "MPR Package Update: {pkgbase}"
msgstr ""
=======
msgid "AUR Package Update: {pkgbase}"
msgstr "Aktualizace balíčku na webu AUR: {pkgbase}"
>>>>>>> 8c665d16

#: scripts/notify.py
#, python-brace-format
msgid "{user} [1] pushed a new commit to {pkgbase} [2]."
msgstr "Uživatel {user} [1] provedl aktualizaci balíčku {pkgbase} [2]."

#: scripts/notify.py
#, python-brace-format
<<<<<<< HEAD
msgid "MPR Out-of-date Notification for {pkgbase}"
msgstr ""
=======
msgid "AUR Out-of-date Notification for {pkgbase}"
msgstr "Oznámení o neaktuálním stavu balíčku {pkgbase} na webu AUR"
>>>>>>> 8c665d16

#: scripts/notify.py
#, python-brace-format
msgid "Your package {pkgbase} [1] has been flagged out-of-date by {user} [2]:"
msgstr "Váš balíček {pkgbase} [1] byl uživatel {user} [2] označen za neaktuální:"

#: scripts/notify.py
#, python-brace-format
<<<<<<< HEAD
msgid "MPR Ownership Notification for {pkgbase}"
msgstr ""
=======
msgid "AUR Ownership Notification for {pkgbase}"
msgstr "Oznámení o změně vlastnictví balíčku {pkgbase} na webu AUR"
>>>>>>> 8c665d16

#: scripts/notify.py
#, python-brace-format
msgid "The package {pkgbase} [1] was adopted by {user} [2]."
msgstr "Balíček {pkgbase} [1] byl převzat uživatelem {user} [2]."

#: scripts/notify.py
#, python-brace-format
msgid "The package {pkgbase} [1] was disowned by {user} [2]."
msgstr "Uživatel {user} [2] se zřekl balíčku {pkgbase} [1] a tento balíček je tak nyní bez vlastníka."

#: scripts/notify.py
#, python-brace-format
<<<<<<< HEAD
msgid "MPR Co-Maintainer Notification for {pkgbase}"
msgstr ""
=======
msgid "AUR Co-Maintainer Notification for {pkgbase}"
msgstr "Oznámení o spolusprávě balíčku {pkgbase} na webu AUR"
>>>>>>> 8c665d16

#: scripts/notify.py
#, python-brace-format
msgid "You were added to the co-maintainer list of {pkgbase} [1]."
msgstr "Byli jste přidáni jako spolusprávce balíčku {pkgbase} [1]."

#: scripts/notify.py
#, python-brace-format
msgid "You were removed from the co-maintainer list of {pkgbase} [1]."
msgstr "Byli jste odebráni ze seznamu spolusprávců balíčku {pkgbase} [1]."

#: scripts/notify.py
#, python-brace-format
<<<<<<< HEAD
msgid "MPR Package deleted: {pkgbase}"
msgstr ""
=======
msgid "AUR Package deleted: {pkgbase}"
msgstr "Smazání balíčku {pkgbase} na webu AUR"
>>>>>>> 8c665d16

#: scripts/notify.py
#, python-brace-format
msgid ""
"{user} [1] merged {old} [2] into {new} [3].\n"
"\n"
"-- \n"
"If you no longer wish receive notifications about the new package, please go to [3] and click \"{label}\"."
msgstr "Uživatel {user} [1] sloučil balíček {old} [2] do balíčku {new} [3].\n\n-- \nPokud již nechcete dostávat oznámení související s tímto balíčkem, na stránce balíčku [3] vyberte možnost \"{label}\"."

#: scripts/notify.py
#, python-brace-format
msgid ""
"{user} [1] deleted {pkgbase} [2].\n"
"\n"
"You will no longer receive notifications about this package."
msgstr "Uživatel {user} [1] smazal balíček {pkgbase} [2].\n\nNadále již nebude dostávat oznámení související s tímto balíčkem."

#: scripts/notify.py
#, python-brace-format
msgid "TU Vote Reminder: Proposal {id}"
msgstr "Připomínka k hlasování důvěryhodných uživatelů: návrh {id}"

#: scripts/notify.py
#, python-brace-format
msgid ""
"Please remember to cast your vote on proposal {id} [1]. The voting period "
"ends in less than 48 hours."
msgstr "Nezapomeňte prosím hlasovat o návrhu {id} [1]. Hlasování končí za méně než 48 hodin."

#: aurweb/routers/accounts.py
msgid "Invalid account type provided."
msgstr "Poskytnutý typ účtu je neplatný."

#: aurweb/routers/accounts.py
msgid "You do not have permission to change account types."
msgstr "Nemáte oprávnění ke změnám typů účtů."

#: aurweb/routers/accounts.py
msgid "You do not have permission to change this user's account type to %s."
msgstr "Pro změnu typu tohoto účtu na %s nemáte oprávnění."

#: aurweb/packages/requests.py
msgid "No due existing orphan requests to accept for %s."
msgstr ""

#: aurweb/asgi.py
msgid "Internal Server Error"
msgstr ""

#: templates/errors/500.html
msgid "A fatal error has occurred."
msgstr ""

#: templates/errors/500.html
msgid ""
"Details have been logged and will be reviewed by the postmaster posthaste. "
"We apologize for any inconvenience this may have caused."
msgstr ""

#: aurweb/scripts/notify.py
msgid "AUR Server Error"
msgstr ""

#: templates/pkgbase/merge.html templates/packages/delete.html
#: templates/packages/disown.html
msgid "Related package request closure comments..."
msgstr ""

#: templates/pkgbase/merge.html templates/packages/delete.html
msgid ""
"This action will close any pending package requests related to it. If "
"%sComments%s are omitted, a closure comment will be autogenerated."
msgstr ""<|MERGE_RESOLUTION|>--- conflicted
+++ resolved
@@ -233,11 +233,7 @@
 msgid ""
 "MPR packages are user produced content. Any use of the provided files is at "
 "your own risk."
-<<<<<<< HEAD
-msgstr "Obsah balíčků MPR je vytvořen uživateli. Jakékoli použití poskytnutých souborů je na vlastní nebezpečí."
-=======
-msgstr "Obsah balíčků v repozitáři AUR je tvořen uživateli. Použití zde nalezených souborů je na vlastní nebezpečí."
->>>>>>> 8c665d16
+msgstr "Obsah balíčků v repozitáři MPR je tvořen uživateli. Použití zde nalezených souborů je na vlastní nebezpečí."
 
 #: html/home.php
 msgid "Learn more..."
@@ -309,13 +305,8 @@
 msgstr "Pro odesílání balíčků do repozitáře AUR se nyní používá git přes SSH. Další informace naleznete na wiki v sekci %so přidávání balíčků%s na stránce o uživatelském repozitáři systému Arch Linux."
 
 #: html/home.php
-<<<<<<< HEAD
 msgid "The following SSH fingerprints are used for the MPR:"
-msgstr "Pro MPR se používají následující otisky SSH"
-=======
-msgid "The following SSH fingerprints are used for the AUR:"
-msgstr "Pro repozitář AUR se používají následující otisky SSH:"
->>>>>>> 8c665d16
+msgstr "Pro repozitář MPR se používají následující otisky SSH:"
 
 #: html/home.php
 msgid "Discussion"
@@ -326,13 +317,8 @@
 msgid ""
 "General discussion regarding the makedeb Package Repository (MPR) and Trusted User"
 " structure takes place on %saur-general%s. For discussion relating to the "
-<<<<<<< HEAD
 "development of the MPR web interface, use the %saur-dev%s mailing list."
-msgstr ""
-=======
-"development of the AUR web interface, use the %saur-dev%s mailing list."
-msgstr "Obecná diskuze o struktuře repozitáře AUR a důvěryhodných uživatelích se odehrává v poštovní konferenci %saur-general%s. Diskuzi o vývoji webového rozhraní AUR pak naleznete v poštovní konferenci %saur-dev%s."
->>>>>>> 8c665d16
+msgstr "Obecná diskuze o struktuře repozitáře MPR a důvěryhodných uživatelích se odehrává v poštovní konferenci %saur-general%s. Diskuzi o vývoji webového rozhraní MPR pak naleznete v poštovní konferenci %saur-dev%s."
 
 #: html/home.php
 msgid "Bug Reporting"
@@ -525,13 +511,8 @@
 #, php-format
 msgid ""
 "Use this form to delete the package base %s%s%s and the following packages "
-<<<<<<< HEAD
 "from the MPR: "
-msgstr ""
-=======
-"from the AUR: "
-msgstr "Pomocí tohoto formuláře je možné z repozitáře AUR odstranit základní balíček  %s%s%s a tyto související balíčky:"
->>>>>>> 8c665d16
+msgstr "Pomocí tohoto formuláře je možné z repozitáře MPR odstranit základní balíček  %s%s%s a tyto související balíčky:"
 
 #: html/pkgdel.php
 msgid "Deletion of a package is permanent. "
@@ -1213,13 +1194,8 @@
 
 #: template/account_delete.php
 #, php-format
-<<<<<<< HEAD
 msgid "You can use this form to permanently delete the MPR account %s."
-msgstr "Tento formulář můžete použít k trvalému odstranění účtu MPR %s."
-=======
-msgid "You can use this form to permanently delete the AUR account %s."
-msgstr "Tento formulář můžete použít k trvalému odstranění účtu repozitáře AUR %s."
->>>>>>> 8c665d16
+msgstr "Tento formulář můžete použít k trvalému odstranění účtu repozitáře MPR %s."
 
 #: template/account_delete.php
 #, php-format
@@ -1428,13 +1404,8 @@
 #: template/account_edit_form.php
 msgid ""
 "The following information is only required if you want to submit packages to"
-<<<<<<< HEAD
 " the makedeb Package Repository."
-msgstr "Následující informace jsou požadovány pouze v případě, že chcete odeslat balíčky do makedeb Package Repository."
-=======
-" the Arch User Repository."
-msgstr "Následující informace jsou požadovány pouze v případě, že máte v plánu do uživatelského repozitáře systému Arch Linux přidávat balíčky."
->>>>>>> 8c665d16
+msgstr "Následující informace jsou požadovány pouze v případě, že máte v plánu do uživatelského repozitáře systému makedeb přidávat balíčky."
 
 #: template/account_edit_form.php
 msgid "SSH Public Key"
@@ -2214,13 +2185,8 @@
 msgstr "Zpět"
 
 #: scripts/notify.py
-<<<<<<< HEAD
 msgid "MPR Password Reset"
-msgstr ""
-=======
-msgid "AUR Password Reset"
-msgstr "Obnovení hesla k účtu repozitáře AUR"
->>>>>>> 8c665d16
+msgstr "Obnovení hesla k účtu repozitáře MPR"
 
 #: scripts/notify.py
 #, python-brace-format
@@ -2231,13 +2197,8 @@
 msgstr "Obdrželi jsme žádost o obnovení hesla k účtu {user}, který je spojen s touto emailovou adresou. Pokud chcete heslo obnovit, použijte níže uvedený odkaz [1]. V opačném případě tuto zprávu ignorujte a ke žádné změně nedojde."
 
 #: scripts/notify.py
-<<<<<<< HEAD
 msgid "Welcome to the makedeb Package Repository"
-msgstr ""
-=======
-msgid "Welcome to the Arch User Repository"
-msgstr "Vítejte v repozitáři AUR, uživatelském repozitáři systému Arch Linux"
->>>>>>> 8c665d16
+msgstr "Vítejte v repozitáři MPR, uživatelském repozitáři systému makedeb"
 
 #: scripts/notify.py
 msgid ""
@@ -2248,13 +2209,8 @@
 
 #: scripts/notify.py
 #, python-brace-format
-<<<<<<< HEAD
 msgid "MPR Comment for {pkgbase}"
-msgstr ""
-=======
-msgid "AUR Comment for {pkgbase}"
-msgstr "Komentář na webu AUR u balíčku {pkgbase}"
->>>>>>> 8c665d16
+msgstr "Komentář na webu MPR u balíčku {pkgbase}"
 
 #: scripts/notify.py
 #, python-brace-format
@@ -2270,13 +2226,8 @@
 
 #: scripts/notify.py
 #, python-brace-format
-<<<<<<< HEAD
 msgid "MPR Package Update: {pkgbase}"
-msgstr ""
-=======
-msgid "AUR Package Update: {pkgbase}"
-msgstr "Aktualizace balíčku na webu AUR: {pkgbase}"
->>>>>>> 8c665d16
+msgstr "Aktualizace balíčku na webu MPR: {pkgbase}"
 
 #: scripts/notify.py
 #, python-brace-format
@@ -2285,13 +2236,8 @@
 
 #: scripts/notify.py
 #, python-brace-format
-<<<<<<< HEAD
 msgid "MPR Out-of-date Notification for {pkgbase}"
-msgstr ""
-=======
-msgid "AUR Out-of-date Notification for {pkgbase}"
-msgstr "Oznámení o neaktuálním stavu balíčku {pkgbase} na webu AUR"
->>>>>>> 8c665d16
+msgstr "Oznámení o neaktuálním stavu balíčku {pkgbase} na webu MPR"
 
 #: scripts/notify.py
 #, python-brace-format
@@ -2300,13 +2246,8 @@
 
 #: scripts/notify.py
 #, python-brace-format
-<<<<<<< HEAD
 msgid "MPR Ownership Notification for {pkgbase}"
-msgstr ""
-=======
-msgid "AUR Ownership Notification for {pkgbase}"
-msgstr "Oznámení o změně vlastnictví balíčku {pkgbase} na webu AUR"
->>>>>>> 8c665d16
+msgstr "Oznámení o změně vlastnictví balíčku {pkgbase} na webu MPR"
 
 #: scripts/notify.py
 #, python-brace-format
@@ -2320,13 +2261,8 @@
 
 #: scripts/notify.py
 #, python-brace-format
-<<<<<<< HEAD
 msgid "MPR Co-Maintainer Notification for {pkgbase}"
-msgstr ""
-=======
-msgid "AUR Co-Maintainer Notification for {pkgbase}"
-msgstr "Oznámení o spolusprávě balíčku {pkgbase} na webu AUR"
->>>>>>> 8c665d16
+msgstr "Oznámení o spolusprávě balíčku {pkgbase} na webu MPR"
 
 #: scripts/notify.py
 #, python-brace-format
@@ -2340,13 +2276,8 @@
 
 #: scripts/notify.py
 #, python-brace-format
-<<<<<<< HEAD
 msgid "MPR Package deleted: {pkgbase}"
-msgstr ""
-=======
-msgid "AUR Package deleted: {pkgbase}"
-msgstr "Smazání balíčku {pkgbase} na webu AUR"
->>>>>>> 8c665d16
+msgstr "Smazání balíčku {pkgbase} na webu MPR"
 
 #: scripts/notify.py
 #, python-brace-format
