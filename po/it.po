--- conflicted
+++ resolved
@@ -2195,13 +2195,8 @@
 
 #: scripts/notify.py
 #, python-brace-format
-<<<<<<< HEAD
 msgid "MPR Comment for {pkgbase}"
-msgstr ""
-=======
-msgid "AUR Comment for {pkgbase}"
-msgstr "Commento AUR per {pkgbase}"
->>>>>>> 8c665d16
+msgstr "Commento MPR per {pkgbase}"
 
 #: scripts/notify.py
 #, python-brace-format
@@ -2217,13 +2212,8 @@
 
 #: scripts/notify.py
 #, python-brace-format
-<<<<<<< HEAD
 msgid "MPR Package Update: {pkgbase}"
-msgstr ""
-=======
-msgid "AUR Package Update: {pkgbase}"
 msgstr "Aggiornamento pachetto base: {pkgbase}"
->>>>>>> 8c665d16
 
 #: scripts/notify.py
 #, python-brace-format
@@ -2232,13 +2222,8 @@
 
 #: scripts/notify.py
 #, python-brace-format
-<<<<<<< HEAD
 msgid "MPR Out-of-date Notification for {pkgbase}"
-msgstr ""
-=======
-msgid "AUR Out-of-date Notification for {pkgbase}"
-msgstr "Notifica AUR per pacchetto {pkgbase} non aggiornato"
->>>>>>> 8c665d16
+msgstr "Notifica MPR per pacchetto {pkgbase} non aggiornato"
 
 #: scripts/notify.py
 #, python-brace-format
@@ -2247,13 +2232,8 @@
 
 #: scripts/notify.py
 #, python-brace-format
-<<<<<<< HEAD
 msgid "MPR Ownership Notification for {pkgbase}"
-msgstr ""
-=======
-msgid "AUR Ownership Notification for {pkgbase}"
 msgstr "Notifica AUR di proprietà per pacchetto {pkgbase} "
->>>>>>> 8c665d16
 
 #: scripts/notify.py
 #, python-brace-format
@@ -2267,13 +2247,8 @@
 
 #: scripts/notify.py
 #, python-brace-format
-<<<<<<< HEAD
 msgid "MPR Co-Maintainer Notification for {pkgbase}"
-msgstr ""
-=======
-msgid "AUR Co-Maintainer Notification for {pkgbase}"
-msgstr "Notifica AUR di co-manutenzione per pacchetto {pkgbase} "
->>>>>>> 8c665d16
+msgstr "Notifica MPR di co-manutenzione per pacchetto {pkgbase} "
 
 #: scripts/notify.py
 #, python-brace-format
@@ -2287,13 +2262,8 @@
 
 #: scripts/notify.py
 #, python-brace-format
-<<<<<<< HEAD
 msgid "MPR Package deleted: {pkgbase}"
-msgstr ""
-=======
-msgid "AUR Package deleted: {pkgbase}"
-msgstr "Pacchetto AUR eliminato: {pkgbase}"
->>>>>>> 8c665d16
+msgstr "Pacchetto MPR eliminato: {pkgbase}"
 
 #: scripts/notify.py
 #, python-brace-format
