# SOME DESCRIPTIVE TITLE.
# Copyright (C) YEAR THE PACKAGE'S COPYRIGHT HOLDER
# This file is distributed under the same license as the MPRWEB package.
# 
# Translators:
# Balló György <ballogyor@gmail.com>, 2013
# Balló György <ballogyor@gmail.com>, 2011,2013-2016
# Balló György <ballogyor@gmail.com>, 2016
# Lukas Fleischer <transifex@cryptocrack.de>, 2011
# PB, 2020
msgid ""
msgstr ""
"Project-Id-Version: aurweb\n"
"Report-Msgid-Bugs-To: https://bugs.archlinux.org/index.php?project=2\n"
"POT-Creation-Date: 2020-01-31 09:29+0100\n"
"PO-Revision-Date: 2022-01-18 17:18+0000\n"
"Last-Translator: Kevin Morris <kevr@0cost.org>\n"
"Language-Team: Hungarian (http://www.transifex.com/lfleischer/aurweb/language/hu/)\n"
"MIME-Version: 1.0\n"
"Content-Type: text/plain; charset=UTF-8\n"
"Content-Transfer-Encoding: 8bit\n"
"Language: hu\n"
"Plural-Forms: nplurals=2; plural=(n != 1);\n"

#: html/404.php
msgid "Page Not Found"
msgstr "Az oldal nem található"

#: html/404.php
msgid "Sorry, the page you've requested does not exist."
msgstr "Sajnálom, a megtekinteni kívánt oldal nem létezik."

#: html/404.php template/pkgreq_close_form.php
msgid "Note"
msgstr "Megjegyzés"

#: html/404.php
msgid "Git clone URLs are not meant to be opened in a browser."
msgstr "A Git tároló klónozásához használatos hivatkozásokat nem böngészővel kell megnyitni."

#: html/404.php
#, php-format
msgid "To clone the Git repository of %s, run %s."
msgstr "A(z) %s Git tárolójának klónozásához futtasd a következőt: %s."

#: html/404.php
#, php-format
msgid "Click %shere%s to return to the %s details page."
msgstr "Kattints %side%s a(z) %s adatlapjának megnyitásához."

#: html/503.php
msgid "Service Unavailable"
msgstr "Szolgáltatás nem elérhető"

#: html/503.php
msgid ""
"Don't panic! This site is down due to maintenance. We will be back soon."
msgstr "Nyugalom! Ez a webhely karbantartás miatt nem üzemel. Hamarosan visszajövünk."

#: html/account.php
msgid "Account"
msgstr "Fiók"

#: html/account.php template/header.php
msgid "Accounts"
msgstr "Fiókok"

#: html/account.php html/addvote.php
msgid "You are not allowed to access this area."
msgstr "Nincs engedélyed hozzáférni ehhez a területhez."

#: html/account.php
msgid "Could not retrieve information for the specified user."
msgstr "Nem sikerült letölteni a megadott felhasználó információit."

#: html/account.php
msgid "You do not have permission to edit this account."
msgstr "Nincs engedélyed ennek a fióknak a szerkesztéséhez."

#: html/account.php lib/acctfuncs.inc.php
msgid "Invalid password."
msgstr "Érvénytelen jelszó."

#: html/account.php
msgid "Use this form to search existing accounts."
msgstr "Már meglévő felhasználói fiókok kereséséhez használd ezt az űrlapot."

#: html/account.php
msgid "You must log in to view user information."
msgstr "A felhasználói információ megtekintéshez be kell jelentkezned."

#: html/addvote.php template/tu_list.php
msgid "Add Proposal"
msgstr "Indítvány hozzáadása"

#: html/addvote.php
msgid "Invalid token for user action."
msgstr "A token érvénytelen a felhasználói művelethez."

#: html/addvote.php
msgid "Username does not exist."
msgstr "Ez a felhasználói név nem létezik."

#: html/addvote.php
#, php-format
msgid "%s already has proposal running for them."
msgstr "%s már megpályázta őket."

#: html/addvote.php
msgid "Invalid type."
msgstr "Érvénytelen típus."

#: html/addvote.php
msgid "Proposal cannot be empty."
msgstr "Az indítvány nem lehet üres."

#: html/addvote.php
msgid "New proposal submitted."
msgstr "Új indítvány benyújtva."

#: html/addvote.php
msgid "Submit a proposal to vote on."
msgstr "Indítvány szavazásra bocsátása."

#: html/addvote.php
msgid "Applicant/TU"
msgstr "Jelölt/TU"

#: html/addvote.php
msgid "(empty if not applicable)"
msgstr "(üres, ha nem alkalmazható)"

#: html/addvote.php template/account_search_results.php
#: template/pkgreq_results.php
msgid "Type"
msgstr "Típus"

#: html/addvote.php
msgid "Addition of a TU"
msgstr "TU hozzáadása"

#: html/addvote.php
msgid "Removal of a TU"
msgstr "TU eltávolítása"

#: html/addvote.php
msgid "Removal of a TU (undeclared inactivity)"
msgstr "TU eltávolítása (be nem jelentett inaktivitás)"

#: html/addvote.php
msgid "Amendment of Bylaws"
msgstr "Szabályzat módosítása"

#: html/addvote.php template/tu_list.php
msgid "Proposal"
msgstr "Indítvány"

#: html/addvote.php
msgid "Submit"
msgstr "Feltöltés"

#: html/comaintainers.php template/comaintainers_form.php
msgid "Manage Co-maintainers"
msgstr "Társkarbantartók kezelése"

#: html/commentedit.php template/pkg_comments.php
msgid "Edit comment"
msgstr "Hozzászólás szerkesztése"

#: html/home.php template/header.php
msgid "Dashboard"
msgstr "Vezérlőpult"

#: html/home.php template/header.php
msgid "Home"
msgstr "Honlap"

#: html/home.php
msgid "My Flagged Packages"
msgstr "Elavultnak jelölt csomagjaim"

#: html/home.php
msgid "My Requests"
msgstr "Kérelmeim"

#: html/home.php
msgid "My Packages"
msgstr "Csomagjaim"

#: html/home.php
msgid "Search for packages I maintain"
msgstr "Csomagok keresése, amelyeknek karbantartója vagyok"

#: html/home.php
msgid "Co-Maintained Packages"
msgstr "Csomagok, amelyeknek társkarbantartója vagyok"

#: html/home.php
msgid "Search for packages I co-maintain"
msgstr "Csomagok keresése, amelyeknek társkarbantartója vagyok"

#: html/home.php
#, php-format
msgid ""
"Welcome to the MPR! Please read the %sMPR User Guidelines%s and %sMPR TU "
"Guidelines%s for more information."
msgstr "Üdvözlünk az MPR-ban! További információért olvasd el az %sMPR felhasználói irányelveket%s és az %sMPR TU irányelveket%s."

#: html/home.php
#, php-format
msgid ""
"Contributed PKGBUILDs %smust%s conform to the %sArch Packaging Standards%s "
"otherwise they will be deleted!"
msgstr "A beküldött PKGBUILD-eknek meg %skell%s felelniük az %sArch csomagolási szabályoknak%s, különben törlésre kerülnek!"

#: html/home.php
msgid "Remember to vote for your favourite packages!"
msgstr "Ne felejts el szavazni kedvenc csomagjaidra!"

#: html/home.php
msgid "Some packages may be provided as binaries in [community]."
msgstr "Néhány csomagot lehet, hogy a [community] binárisként szolgáltat."

#: html/home.php
msgid "DISCLAIMER"
msgstr "NYILATKOZAT"

#: html/home.php template/footer.php
msgid ""
"MPR packages are user produced content. Any use of the provided files is at "
"your own risk."
msgstr "Az MPR csomagok felhasználók által készített tartalmak. A szolgáltatott fájlok használata csak saját felelősségre."

#: html/home.php
msgid "Learn more..."
msgstr "Tudj meg többet..."

#: html/home.php
msgid "Support"
msgstr "Támogatás"

#: html/home.php
msgid "Package Requests"
msgstr "Csomagkérelmek"

#: html/home.php
#, php-format
msgid ""
"There are three types of requests that can be filed in the %sPackage "
"Actions%s box on the package details page:"
msgstr "Háromfajta kérelem tölthető ki a %sCsomagműveletek%s dobozban a csomag részletei oldalon:"

#: html/home.php
msgid "Orphan Request"
msgstr "Megtagadási kérelem"

#: html/home.php
msgid ""
"Request a package to be disowned, e.g. when the maintainer is inactive and "
"the package has been flagged out-of-date for a long time."
msgstr "Egy csomag megtagadásának kérése, pl. amikor a karbantartó inaktív, és a csomag régóta elavultnak lett jelölve."

#: html/home.php
msgid "Deletion Request"
msgstr "Törlési kérelem"

#: html/home.php
msgid ""
"Request a package to be removed from the makedeb Package Repository. Please do not"
" use this if a package is broken and can be fixed easily. Instead, contact "
"the package maintainer and file orphan request if necessary."
msgstr "Egy csomag Arch User Repositoriból való törlésének kérése. Kérünk, ne használd ezt, ha a csomag törött, és könnyen javítható. Ehelyett vedd fel a kapcsolatot a csomag karbantartójával, és tölts ki megtagadási kérelmet, ha szükséges."

#: html/home.php
msgid "Merge Request"
msgstr "Beolvasztási kérelem"

#: html/home.php
msgid ""
"Request a package to be merged into another one. Can be used when a package "
"needs to be renamed or replaced by a split package."
msgstr "Egy csomag másik csomagba történő beolvasztásának kérése. Akkor használható, amikor egy csomagot át kell nevezni, vagy lecserélésre kerül egy osztott csomagra."

#: html/home.php
#, php-format
msgid ""
"If you want to discuss a request, you can use the %saur-requests%s mailing "
"list. However, please do not use that list to file requests."
msgstr "Ha meg szeretnél tárgyalni egy kérelmet, használd az %saur-requests%s levelezőlistát. Azonban ne használd ezt a listát kérvények beadására."

#: html/home.php
msgid "Submitting Packages"
msgstr "Csomagok beküldése"

#: html/home.php
#, php-format
msgid ""
"Git over SSH is now used to submit packages to the MPR. See the %sSubmitting"
" packages%s section of the makedeb Package Repository ArchWiki page for more "
"details."
msgstr "Jelenleg SSH-n keresztüli Git használandó a csomagok beküldéséhez az MPR-ba. További részletekért lásd a %sCsomagok beküldése%s szakaszt az makedeb Package Repository ArchWiki oldalon."

#: html/home.php
msgid "The following SSH fingerprints are used for the MPR:"
msgstr "Az alábbi SSH ujjlenyomatokat használjuk az MPR-hoz:"

#: html/home.php
msgid "Discussion"
msgstr "Megbeszélés"

#: html/home.php
#, php-format
msgid ""
"General discussion regarding the makedeb Package Repository (MPR) and Trusted User"
" structure takes place on %saur-general%s. For discussion relating to the "
"development of the MPR web interface, use the %saur-dev%s mailing list."
msgstr "Az makedeb Package Repositoryval (MPR) és a Trusted User struktúrával kapcsolatos általános tanácskozás helye az %saur-general%s. Az MPR webes felületének fejlesztésével kapcsolatos tanácskozáshoz az %saur-dev%s levelezőlista használandó."

#: html/home.php
msgid "Bug Reporting"
msgstr "Hibajelentés"

#: html/home.php
#, php-format
msgid ""
"If you find a bug in the MPR web interface, please fill out a bug report on "
"our %sbug tracker%s. Use the tracker to report bugs in the MPR web interface"
" %sonly%s. To report packaging bugs contact the package maintainer or leave "
"a comment on the appropriate package page."
msgstr "Ha találsz egy hibát az MPR webes felületén, kérünk, tölts ki egy hibajelentést a %shibakövetőnkben%s. A hibakövetőt %scsak%s az MPR webes felületén található hibák jelentésére használd. Csomagolási hibák jelentéséhez lépj kapcsolatba a csomag fenntartójával, vagy hagyj egy hozzászólást a megfelelő csomag oldalán."

#: html/home.php
msgid "Package Search"
msgstr "Csomag keresése"

#: html/index.php
msgid "Adopt"
msgstr "Örökbe fogadás"

#: html/index.php
msgid "Vote"
msgstr "Szavazás"

#: html/index.php
msgid "UnVote"
msgstr "Szavazat visszavonása"

#: html/index.php template/pkg_search_form.php template/pkg_search_results.php
msgid "Notify"
msgstr "Értesítés"

#: html/index.php template/pkg_search_results.php
msgid "UnNotify"
msgstr "Értesítés kikapcsolása"

#: html/index.php
msgid "UnFlag"
msgstr "Megjelölés visszavonása"

#: html/login.php template/header.php
msgid "Login"
msgstr "Bejelentkezés"

#: html/login.php html/tos.php
#, php-format
msgid "Logged-in as: %s"
msgstr "Bejelentkezve mint: %s"

#: html/login.php template/header.php
msgid "Logout"
msgstr "Kijelentkezés"

#: html/login.php
msgid "Enter login credentials"
msgstr "Bejelentkezési adatok megadása"

#: html/login.php
msgid "User name or primary email address"
msgstr "Felhasználónév vagy elsődleges email cím"

#: html/login.php template/account_delete.php template/account_edit_form.php
msgid "Password"
msgstr "Jelszó"

#: html/login.php
msgid "Remember me"
msgstr "Maradjak bejelentkezve"

#: html/login.php
msgid "Forgot Password"
msgstr "Elfelejtett jelszó"

#: html/login.php
#, php-format
msgid ""
"HTTP login is disabled. Please %sswitch to HTTPs%s if you want to login."
msgstr "A HTTP bejelentkezés letiltásra került. Ha be szeretnél jelentkezni, akkor kérünk, hogy %sválts át HTTPs-re%s."

#: html/packages.php template/pkg_search_form.php
msgid "Search Criteria"
msgstr "Keresési feltételek"

#: html/packages.php template/header.php template/pkgbase_details.php
#: template/stats/general_stats_table.php template/stats/user_table.php
msgid "Packages"
msgstr "Csomagok"

#: html/packages.php
msgid "Error trying to retrieve package details."
msgstr "Hiba történt a csomag részletes információinak letöltése közben."

#: html/passreset.php lib/acctfuncs.inc.php
msgid "Missing a required field."
msgstr "Egy kötelező mező megadása hiányzik."

#: html/passreset.php lib/acctfuncs.inc.php
msgid "Password fields do not match."
msgstr "A jelszó mezők nem egyeznek."

#: html/passreset.php lib/acctfuncs.inc.php
#, php-format
msgid "Your password must be at least %s characters."
msgstr "A jelszónak legalább %s karakter hosszúságúnak kell lennie."

#: html/passreset.php
msgid "Invalid e-mail."
msgstr "Érvénytelen e-mail."

#: html/passreset.php
msgid "Password Reset"
msgstr "Jelszó visszaállítása"

#: html/passreset.php
msgid "Check your e-mail for the confirmation link."
msgstr "Ellenőrizd az e-mailjeidet a megerősítő hivatkozáshoz."

#: html/passreset.php
msgid "Your password has been reset successfully."
msgstr "Jelszavad sikeresen visszaállításra került."

#: html/passreset.php
msgid "Confirm your user name or primary e-mail address:"
msgstr "Erősítsd meg a felhasználóneved vagy elsődleges email címed:"

#: html/passreset.php
msgid "Enter your new password:"
msgstr "Add meg az új jelszavad:"

#: html/passreset.php
msgid "Confirm your new password:"
msgstr "Erősítsd meg az új jelszavad:"

#: html/passreset.php html/tos.php
msgid "Continue"
msgstr "Folytatás"

#: html/passreset.php
#, php-format
msgid ""
"If you have forgotten the user name and the primary e-mail address you used "
"to register, please send a message to the %saur-general%s mailing list."
msgstr "Ha elfelejtetted a felhasználóneved és az elsődleges email címed, akkor kérlek küldj üzenetet az %saur-general%s levelezőlistára."

#: html/passreset.php
msgid "Enter your user name or your primary e-mail address:"
msgstr "Add meg a felhasználóneved vagy elsődleges email címed:"

#: html/pkgbase.php
msgid "Package Bases"
msgstr "Alapcsomagok"

#: html/pkgbase.php
msgid ""
"The selected packages have not been disowned, check the confirmation "
"checkbox."
msgstr "A kiválasztott csomagok nem kerültek megtagadásra, ellenőrizd a megerősítő jelölőnégyzetet."

#: aurweb/routers/packages.py
msgid ""
"The selected packages have not been adopted, check the confirmation "
"checkbox."
msgstr ""

#: html/pkgbase.php lib/pkgreqfuncs.inc.php
msgid "Cannot find package to merge votes and comments into."
msgstr "Nem található csomag, amelybe a szavazatok és hozzászólások beolvaszthatók lennének."

#: html/pkgbase.php lib/pkgreqfuncs.inc.php
msgid "Cannot merge a package base with itself."
msgstr "Egy alapcsomag nem olvasztható önmagába."

#: html/pkgbase.php
msgid ""
"The selected packages have not been deleted, check the confirmation "
"checkbox."
msgstr "A kiválasztott csomagok nem kerültek törlésre, ellenőrizd a megerősítő jelölőnégyzetet."

#: html/pkgdel.php
msgid "Package Deletion"
msgstr "Csomag törlése"

#: html/pkgdel.php template/pkgbase_actions.php
msgid "Delete Package"
msgstr "Csomag törlése"

#: html/pkgdel.php
#, php-format
msgid ""
"Use this form to delete the package base %s%s%s and the following packages "
"from the MPR: "
msgstr "Használd ezt az űrlapot a(z) %s%s%s alapcsomag és az alábbi csomagok törléséhez az MPR-ból:"

#: html/pkgdel.php
msgid "Deletion of a package is permanent. "
msgstr "Egy csomag törlése végleges. "

#: html/pkgdel.php html/pkgmerge.php
msgid "Select the checkbox to confirm action."
msgstr "A művelet megerősítéséhez jelöld be a jelölőnégyzetet."

#: html/pkgdel.php
msgid "Confirm package deletion"
msgstr "Csomag törlésének megerősítése"

#: html/pkgdel.php template/account_delete.php
msgid "Delete"
msgstr "Törlés"

#: html/pkgdel.php
msgid "Only Trusted Users and Developers can delete packages."
msgstr "Csak megbízható felhasználók és fejlesztők tudnak csomagokat törölni."

#: html/pkgdisown.php template/pkgbase_actions.php
msgid "Disown Package"
msgstr "Csomag megtagadása"

#: html/pkgdisown.php
#, php-format
msgid ""
"Use this form to disown the package base %s%s%s which includes the following"
" packages: "
msgstr "Használd ezt az űrlapot a(z) %s%s%s alapcsomag megtagadásához, amely a következő csomagokat tartalmazza:"

#: html/pkgdisown.php
msgid ""
"By selecting the checkbox, you confirm that you want to no longer be a "
"package co-maintainer."
msgstr "A jelölőnégyzet megjelölésével megerősíted, hogy nem akarsz társkarbantartó lenni."

#: html/pkgdisown.php
#, php-format
msgid ""
"By selecting the checkbox, you confirm that you want to disown the package "
"and transfer ownership to %s%s%s."
msgstr "A jelölőnégyzet kiválasztásával megerősíted, hogy szeretnéd megtagadni a csomagot, és átadni a tulajdonjogot neki: %s%s%s."

#: html/pkgdisown.php
msgid ""
"By selecting the checkbox, you confirm that you want to disown the package."
msgstr "A jelölőnégyzet kiválasztásával megerősíted, hogy szeretnéd megtagadni a csomagot."

#: html/pkgdisown.php
msgid "Confirm to disown the package"
msgstr "Csomag megtagadásának megerősítése."

#: html/pkgdisown.php
msgid "Disown"
msgstr "Megtagadás"

#: html/pkgdisown.php
msgid "Only Trusted Users and Developers can disown packages."
msgstr "Csak megbízható felhasználók és fejlesztők tudnak megtagadni csomagokat."

#: html/pkgflagcomment.php
msgid "Flag Comment"
msgstr "Hozzászólás jelölése"

#: html/pkgflag.php
msgid "Flag Package Out-Of-Date"
msgstr "Csomag elvaultnak jelölése"

#: templates/packages/flag.html
msgid ""
"This seems to be a VCS package. Please do %snot%s flag it out-of-date if the"
" package version in the AUR does not match the most recent commit. Flagging "
"this package should only be done if the sources moved or changes in the "
"PKGBUILD are required because of recent upstream changes."
msgstr ""

#: html/pkgflag.php
#, php-format
msgid ""
"Use this form to flag the package base %s%s%s and the following packages "
"out-of-date: "
msgstr "Használd ezt az űrlapot annak jelzésére, hogy a(z) %s%s%s alapcsomag és a következő csomagok elavultak:"

#: html/pkgflag.php
#, php-format
msgid ""
"Please do %snot%s use this form to report bugs. Use the package comments "
"instead."
msgstr "Kérünk, %sne%s használd ezt az űrlapot hibák jelentéséhez. Használd a csomaghozzászólásokat helyette."

#: html/pkgflag.php
msgid ""
"Enter details on why the package is out-of-date below, preferably including "
"links to the release announcement or the new release tarball."
msgstr "Add meg alább a részleteit, hogy miért avult el a csomag, lehetőleg hivatkozásokkal a kiadási közleményre vagy az új kiadás tarballjára."

#: html/pkgflag.php template/pkgreq_close_form.php template/pkgreq_form.php
#: template/pkgreq_results.php
msgid "Comments"
msgstr "Hozzászólások"

#: html/pkgflag.php
msgid "Flag"
msgstr "Megjelölés"

#: html/pkgflag.php
msgid "Only registered users can flag packages out-of-date."
msgstr "Csak regisztrált felhasználók jelölhetnek csomagokat elavultnak."

#: html/pkgmerge.php
msgid "Package Merging"
msgstr "Csomag beolvasztása"

#: html/pkgmerge.php template/pkgbase_actions.php
msgid "Merge Package"
msgstr "Csomag beolvasztása"

#: html/pkgmerge.php
#, php-format
msgid "Use this form to merge the package base %s%s%s into another package. "
msgstr "Használd ezt az űrlapot a(z) %s%s%s alapcsomag másik csomagba történő beolvasztásához."

#: html/pkgmerge.php
msgid "The following packages will be deleted: "
msgstr "A következő csomagok törlésre kerülnek:"

#: html/pkgmerge.php
msgid "Once the package has been merged it cannot be reversed. "
msgstr "Ha egyszer egy csomag beolvasztásra került, többé nem lehet visszaállítani. "

#: html/pkgmerge.php
msgid "Enter the package name you wish to merge the package into. "
msgstr "Add meg a csomag nevét, amibe szeretnéd beolvasztani a csomagot."

#: html/pkgmerge.php
msgid "Merge into:"
msgstr "Beolvasztás ebbe:"

#: html/pkgmerge.php
msgid "Confirm package merge"
msgstr "Csomag beolvasztásának megerősítése"

#: html/pkgmerge.php template/pkgreq_form.php
msgid "Merge"
msgstr "Beolvasztás"

#: html/pkgmerge.php
msgid "Only Trusted Users and Developers can merge packages."
msgstr "Csak megbízható felhasználók és fejlesztők tudnak csomagokat beolvasztani."

#: html/pkgreq.php template/pkgbase_actions.php template/pkgreq_form.php
msgid "Submit Request"
msgstr "Kérelem beküldése"

#: html/pkgreq.php template/pkgreq_close_form.php
msgid "Close Request"
msgstr "Kérelem lezárása"

#: html/pkgreq.php lib/aur.inc.php lib/pkgfuncs.inc.php
msgid "First"
msgstr "Első"

#: html/pkgreq.php lib/aur.inc.php lib/pkgfuncs.inc.php
msgid "Previous"
msgstr "Előző"

#: html/pkgreq.php lib/aur.inc.php lib/pkgfuncs.inc.php template/tu_list.php
msgid "Next"
msgstr "Következő"

#: html/pkgreq.php lib/aur.inc.php lib/pkgfuncs.inc.php
msgid "Last"
msgstr "Utolsó"

#: html/pkgreq.php template/header.php
msgid "Requests"
msgstr "Kérelmek"

#: html/register.php template/header.php
msgid "Register"
msgstr "Regisztráció"

#: html/register.php
msgid "Use this form to create an account."
msgstr "Használd ezt a űrlapot felhasználói fiók létrehozására."

#: html/tos.php
msgid "Terms of Service"
msgstr "A szolgáltatás feltételei"

#: html/tos.php
msgid ""
"The following documents have been updated. Please review them carefully:"
msgstr "A következő dokumentumok frissítésre kerültek. Kérlek nézd át őket alaposan:"

#: html/tos.php
#, php-format
msgid "revision %d"
msgstr "revízió %d"

#: html/tos.php
msgid "I accept the terms and conditions above."
msgstr "Elfogadom a feljebb megadott feltételeket."

#: html/tu.php template/account_details.php template/header.php
msgid "Trusted User"
msgstr "Megbízható felhasználó"

#: html/tu.php
msgid "Could not retrieve proposal details."
msgstr "Nem sikerült az indítvány részletes információinak letöltése."

#: html/tu.php
msgid "Voting is closed for this proposal."
msgstr "A szavazás lezárult erre az indítványra."

#: html/tu.php
msgid "Only Trusted Users are allowed to vote."
msgstr "A szavazás csak megbízható felhasználóknak engedélyezett."

#: html/tu.php
msgid "You cannot vote in an proposal about you."
msgstr "Nem szavazhatsz egy rólad szóló indítványra."

#: html/tu.php
msgid "You've already voted for this proposal."
msgstr "Már szavaztál erre az indítványra."

#: html/tu.php
msgid "Vote ID not valid."
msgstr "Érvénytelen szavazatazonosító."

#: html/tu.php template/tu_list.php
msgid "Current Votes"
msgstr "Jelenlegi szavazatok"

#: html/tu.php
msgid "Past Votes"
msgstr "Korábbi szavazatok"

#: html/voters.php template/tu_details.php
msgid "Voters"
msgstr "Szavazók"

#: lib/acctfuncs.inc.php
msgid ""
"Account registration has been disabled for your IP address, probably due to "
"sustained spam attacks. Sorry for the inconvenience."
msgstr "A felhasználói regisztráció jelenleg letiltásra került az IP címedre, valószínűleg rendszeres spam támadások miatt. Elnézést a kellemetlenségért."

#: lib/acctfuncs.inc.php
msgid "Missing User ID"
msgstr "Hiányzó felhasználóazonosító"

#: lib/acctfuncs.inc.php
msgid "The username is invalid."
msgstr "A felhasználónév érvénytelen."

#: lib/acctfuncs.inc.php
#, php-format
msgid "It must be between %s and %s characters long"
msgstr "%s és %s közötti karakterhosszúságúnak kell lennie"

#: lib/acctfuncs.inc.php
msgid "Start and end with a letter or number"
msgstr "Betűvel vagy számjeggyel kezdődjön és végződjön"

#: lib/acctfuncs.inc.php
msgid "Can contain only one period, underscore or hyphen."
msgstr "Csak egyetlen pontot, aláhúzást vagy kötőjelet tartalmazhat."

#: lib/acctfuncs.inc.php
msgid "Please confirm your new password."
msgstr "Kérlek erősítsd meg az új jelszavad."

#: lib/acctfuncs.inc.php
msgid "The email address is invalid."
msgstr "Érvénytelen e-mail cím."

#: lib/acctfuncs.inc.php
msgid "The backup email address is invalid."
msgstr "A másodlagos email cím érvénytelen."

#: lib/acctfuncs.inc.php
msgid "The home page is invalid, please specify the full HTTP(s) URL."
msgstr "A főoldal érvénytelen, kérlek add meg a teljes HTTP(s) URL-t."

#: lib/acctfuncs.inc.php
msgid "The PGP key fingerprint is invalid."
msgstr "A PGP kulcs ujjlenyomata érvénytelen."

#: lib/acctfuncs.inc.php
msgid "The SSH public key is invalid."
msgstr "A nyilvános SSH kulcs érvénytelen."

#: lib/acctfuncs.inc.php
msgid "Cannot increase account permissions."
msgstr "Nem lehet megnövelni a fiók jogosultságait."

#: lib/acctfuncs.inc.php
msgid "Language is not currently supported."
msgstr "A nyelv jelenleg nem támogatott."

#: lib/acctfuncs.inc.php
msgid "Timezone is not currently supported."
msgstr "Az időzóna jelenleg nem támogatott."

#: lib/acctfuncs.inc.php
#, php-format
msgid "The username, %s%s%s, is already in use."
msgstr "A(z) %s%s%s felhasználónév már használatban van."

#: lib/acctfuncs.inc.php
#, php-format
msgid "The address, %s%s%s, is already in use."
msgstr "A(z) %s%s%s cím már használatban van."

#: lib/acctfuncs.inc.php
#, php-format
msgid "The SSH public key, %s%s%s, is already in use."
msgstr "A(z) %s%s%s nyilvános SSH kulcs már használatban van."

#: lib/acctfuncs.inc.php
msgid "The CAPTCHA is missing."
msgstr "Hiányzó CAPTCHA."

#: lib/acctfuncs.inc.php
msgid "This CAPTCHA has expired. Please try again."
msgstr "A CAPTCHA lejárt. Kérlek próbáld újra."

#: lib/acctfuncs.inc.php
msgid "The entered CAPTCHA answer is invalid."
msgstr "A megadott CAPTCHA érvénytelen."

#: lib/acctfuncs.inc.php
#, php-format
msgid "Error trying to create account, %s%s%s."
msgstr "Hiba történt a(z) %s%s%s fiók létrehozása során."

#: lib/acctfuncs.inc.php
#, php-format
msgid "The account, %s%s%s, has been successfully created."
msgstr "A(z) %s%s%s fiók sikeresen létrejött."

#: lib/acctfuncs.inc.php
msgid "A password reset key has been sent to your e-mail address."
msgstr "Egy jelszó-visszaállító kulcs kiküldésre került az e-mail címedre."

#: lib/acctfuncs.inc.php
msgid "Click on the Login link above to use your account."
msgstr "A fiókod használatához kattints a Bejelentkezés hivatkozásra feljebb."

#: lib/acctfuncs.inc.php
#, php-format
msgid "No changes were made to the account, %s%s%s."
msgstr "A(z) %s%s%s fiók nem módosult."

#: lib/acctfuncs.inc.php
#, php-format
msgid "The account, %s%s%s, has been successfully modified."
msgstr "A(z) %s%s%s fiók sikeresen módosítva."

#: lib/acctfuncs.inc.php
msgid ""
"The login form is currently disabled for your IP address, probably due to "
"sustained spam attacks. Sorry for the inconvenience."
msgstr "A bejelentkező űrlap jelenleg letiltásra került az IP címedre, valószínűleg rendszeres spam támadások miatt. Elnézést a kellemetlenségért."

#: lib/acctfuncs.inc.php
msgid "Account suspended"
msgstr "Fiók felfüggesztve"

#: aurweb/routers/accounts.py
msgid "You do not have permission to suspend accounts."
msgstr ""

#: lib/acctfuncs.inc.php
#, php-format
msgid ""
"Your password has been reset. If you just created a new account, please use "
"the link from the confirmation email to set an initial password. Otherwise, "
"please request a reset key on the %sPassword Reset%s page."
msgstr "A jelszavad visszaállításra került. Ha most regisztráltál, akkor a megerősítő e-mailben található hivatkozással beállíthatsz egy kezdeti jelszót. Egyéb esetben kérj egy visszaállító kulcsot a %sJelszó visszaállítása%s oldalon."

#: lib/acctfuncs.inc.php
msgid "Bad username or password."
msgstr "Hibás felhasználónév vagy jelszó."

#: lib/acctfuncs.inc.php
msgid "An error occurred trying to generate a user session."
msgstr "Hiba történt a felhasználói munkamenet létrehozásának megkísérlésekor."

#: lib/acctfuncs.inc.php
msgid "Invalid e-mail and reset key combination."
msgstr "Érvénytelen e-mail és visszaállító kulcs kombináció."

#: lib/aur.inc.php template/pkg_details.php
msgid "None"
msgstr "Nincs"

#: lib/aur.inc.php template/pkgreq_results.php template/pkg_search_results.php
#, php-format
msgid "View account information for %s"
msgstr "Fiók információinak megtekintése – %s"

#: lib/aurjson.class.php
msgid "Package base ID or package base name missing."
msgstr "Alapcsomag-azonosító vagy alapcsomagnév hiányzik."

#: lib/aurjson.class.php lib/pkgbasefuncs.inc.php
msgid "You are not allowed to edit this comment."
msgstr "Nem szerkesztheted ezt a hozzászólást."

#: lib/aurjson.class.php
msgid "Comment does not exist."
msgstr "A hozzászólás nem létezik."

#: lib/pkgbasefuncs.inc.php
msgid "Comment cannot be empty."
msgstr "A hozzászólás nem lehet üres."

#: lib/pkgbasefuncs.inc.php
msgid "Comment has been added."
msgstr "A hozzászólás hozzáadva."

#: lib/pkgbasefuncs.inc.php
msgid "You must be logged in before you can edit package information."
msgstr "A csomag információinak szerkesztéséhez be kell jelentkezned."

#: lib/pkgbasefuncs.inc.php
msgid "Missing comment ID."
msgstr "Hiányzó hozzászólásazonosító."

#: lib/pkgbasefuncs.inc.php
msgid "No more than 5 comments can be pinned."
msgstr "5-nél több hozzászólás nem rögzíthető."

#: lib/pkgbasefuncs.inc.php
msgid "You are not allowed to pin this comment."
msgstr "Nem rögzítheted ezt a hozzászólást."

#: lib/pkgbasefuncs.inc.php
msgid "You are not allowed to unpin this comment."
msgstr "Nem oldhatod fel ezt a hozzászólást."

#: lib/pkgbasefuncs.inc.php
msgid "Comment has been pinned."
msgstr "A hozzászólás rögzítésre került."

#: lib/pkgbasefuncs.inc.php
msgid "Comment has been unpinned."
msgstr "A hozzászólás feloldásra került."

#: lib/pkgbasefuncs.inc.php lib/pkgfuncs.inc.php
msgid "Error retrieving package details."
msgstr "Hiba történt a csomag részletes információinak letöltése közben."

#: lib/pkgbasefuncs.inc.php lib/pkgfuncs.inc.php
msgid "Package details could not be found."
msgstr "A csomag részletes információi nem találhatók."

#: aurweb/routers/auth.py
msgid "Bad Referer header."
msgstr ""

#: aurweb/routers/packages.py
msgid "You did not select any packages to be notified about."
msgstr ""

#: aurweb/routers/packages.py
msgid "The selected packages' notifications have been enabled."
msgstr ""

#: aurweb/routers/packages.py
msgid "You did not select any packages for notification removal."
msgstr ""

#: aurweb/routers/packages.py
msgid "A package you selected does not have notifications enabled."
msgstr ""

#: aurweb/routers/packages.py
msgid "The selected packages' notifications have been removed."
msgstr ""

#: lib/pkgbasefuncs.inc.php
msgid "You must be logged in before you can flag packages."
msgstr "Csomagok megjelöléséhez be kell jelentkezned."

#: lib/pkgbasefuncs.inc.php
msgid "You did not select any packages to flag."
msgstr "Nem választottál ki egyetlen csomagot sem megjelölésre."

#: lib/pkgbasefuncs.inc.php
msgid "The selected packages have not been flagged, please enter a comment."
msgstr "A kiválasztott csomagok nem lettek jelölve, adj meg egy megjegyzést."

#: lib/pkgbasefuncs.inc.php
msgid "The selected packages have been flagged out-of-date."
msgstr "A kiválasztott csomagok elavultnak lettek jelölve."

#: lib/pkgbasefuncs.inc.php
msgid "You must be logged in before you can unflag packages."
msgstr "Csomagok megjelölésének visszavonásához be kell jelentkezned."

#: lib/pkgbasefuncs.inc.php
msgid "You did not select any packages to unflag."
msgstr "Nem választottál ki egyetlen csomagot sem megjelölés visszavonására."

#: lib/pkgbasefuncs.inc.php
msgid "The selected packages have been unflagged."
msgstr "A kiválasztott csomagok bejelölése visszavonva."

#: lib/pkgbasefuncs.inc.php
msgid "You do not have permission to delete packages."
msgstr "Csomagok törléséhez nincs jogosultságod."

#: lib/pkgbasefuncs.inc.php
msgid "You did not select any packages to delete."
msgstr "Nem választottál ki egyetlen törlendő csomagot sem."

#: aurweb/routers/packages.py
msgid "One of the packages you selected does not exist."
msgstr ""

#: lib/pkgbasefuncs.inc.php
msgid "The selected packages have been deleted."
msgstr "A kiválasztott csomagok törlése megtörtént."

#: lib/pkgbasefuncs.inc.php
msgid "You must be logged in before you can adopt packages."
msgstr "Csomagok örökbefogadásához be kell jelentkezned."

#: aurweb/routers/package.py
msgid "You are not allowed to adopt one of the packages you selected."
msgstr ""

#: lib/pkgbasefuncs.inc.php
msgid "You must be logged in before you can disown packages."
msgstr "Csomagok megtagadásához be kell jelentkezned."

#: aurweb/routers/packages.py
msgid "You are not allowed to disown one of the packages you selected."
msgstr ""

#: lib/pkgbasefuncs.inc.php
msgid "You did not select any packages to adopt."
msgstr "Nem választottál ki egyetlen örökbe fogadandó csomagot sem."

#: lib/pkgbasefuncs.inc.php
msgid "You did not select any packages to disown."
msgstr "Nem választottál ki egyetlen csomagot sem megtagadásra."

#: lib/pkgbasefuncs.inc.php
msgid "The selected packages have been adopted."
msgstr "Sikeresen örökbe fogadtad a kiválasztott csomagokat."

#: lib/pkgbasefuncs.inc.php
msgid "The selected packages have been disowned."
msgstr "A kiválasztott csomagok megtagadva."

#: lib/pkgbasefuncs.inc.php
msgid "You must be logged in before you can vote for packages."
msgstr "Csomagokra történő szavazáshoz be kell jelentkezned."

#: lib/pkgbasefuncs.inc.php
msgid "You must be logged in before you can un-vote for packages."
msgstr "Csomagokra adott szavazatok visszavonásához be kell jelentkezned."

#: lib/pkgbasefuncs.inc.php
msgid "You did not select any packages to vote for."
msgstr "Nem választottál ki egyetlen csomagot sem, amire szavaznál."

#: lib/pkgbasefuncs.inc.php
msgid "Your votes have been removed from the selected packages."
msgstr "Szavazatod eltávolításra került a kiválasztott csomagokról."

#: lib/pkgbasefuncs.inc.php
msgid "Your votes have been cast for the selected packages."
msgstr "Leadtad a szavazatod a kiválasztott csomagokra."

#: lib/pkgbasefuncs.inc.php
msgid "Couldn't add to notification list."
msgstr "Nem sikerült hozzáadni az értesítési listához."

#: lib/pkgbasefuncs.inc.php
#, php-format
msgid "You have been added to the comment notification list for %s."
msgstr "Sikeresen fel lettél véve a(z) %s csomag hozzászólásértesítési listájára."

#: lib/pkgbasefuncs.inc.php
#, php-format
msgid "You have been removed from the comment notification list for %s."
msgstr "El lettél távolítva a(z) %s csomag hozzászólásértesítési listájáról."

#: lib/pkgbasefuncs.inc.php
msgid "You are not allowed to undelete this comment."
msgstr "Ennek a hozzászólásnak nem vonhatod vissza a törlését."

#: lib/pkgbasefuncs.inc.php
msgid "Comment has been undeleted."
msgstr "A hozzászólás törlése visszavonásra került."

#: lib/pkgbasefuncs.inc.php
msgid "You are not allowed to delete this comment."
msgstr "Nem törölheted ezt a hozzászólást."

#: lib/pkgbasefuncs.inc.php
msgid "Comment has been deleted."
msgstr "Hozzászólás törölve."

#: lib/pkgbasefuncs.inc.php
msgid "Comment has been edited."
msgstr "A hozzászólás szerkesztve lett."

#: lib/pkgbasefuncs.inc.php
msgid "You are not allowed to edit the keywords of this package base."
msgstr "Nem szerkesztheted ennek az alapcsomagnak a kulcsszavait."

#: lib/pkgbasefuncs.inc.php
msgid "The package base keywords have been updated."
msgstr "Az alapcsomag kulcsszavai frissítve lettek."

#: lib/pkgbasefuncs.inc.php
msgid "You are not allowed to manage co-maintainers of this package base."
msgstr "Nem szerkesztheted ennek az alapcsomagnak a társkarbantartóit."

#: lib/pkgbasefuncs.inc.php
#, php-format
msgid "Invalid user name: %s"
msgstr "Érvénytelen felhasználónév: %s"

#: lib/pkgbasefuncs.inc.php
msgid "The package base co-maintainers have been updated."
msgstr "Az alapcsomag társkarbantartói frissítve lettek."

#: lib/pkgfuncs.inc.php template/pkgbase_details.php
msgid "View packages details for"
msgstr "Csomag részleteinek megtekintése –"

#: lib/pkgfuncs.inc.php
#, php-format
msgid "requires %s"
msgstr "igényli ezt: %s"

#: lib/pkgreqfuncs.inc.php
msgid "You must be logged in to file package requests."
msgstr "Csomagkérelmek beküldéséhez be kell jelentkezned."

#: lib/pkgreqfuncs.inc.php
msgid "Invalid name: only lowercase letters are allowed."
msgstr "Érvénytelen név: csak kisbetűk használata engedélyezett."

#: lib/pkgreqfuncs.inc.php
msgid "The comment field must not be empty."
msgstr "A hozászólás mező nem lehet üres."

#: lib/pkgreqfuncs.inc.php
msgid "Invalid request type."
msgstr "Érvénytelen kérelemtípus."

#: lib/pkgreqfuncs.inc.php
msgid "Added request successfully."
msgstr "Kérelem sikeresen hozzáadva."

#: lib/pkgreqfuncs.inc.php
msgid "Invalid reason."
msgstr "Érvénytelen ok."

#: lib/pkgreqfuncs.inc.php
msgid "Only TUs and developers can close requests."
msgstr "Csak megbízható felhasználók és fejlesztők tudnak kérelmeket lezárni."

#: lib/pkgreqfuncs.inc.php
msgid "Request closed successfully."
msgstr "Kérelem sikeresen lezárva."

#: template/account_delete.php
#, php-format
msgid "You can use this form to permanently delete the MPR account %s."
msgstr "Ez az űrlap %s MPR fiókjának végleges törléséhez használható."

#: template/account_delete.php
#, php-format
msgid "%sWARNING%s: This action cannot be undone."
msgstr "%sFIGYELMEZTETÉS%s: ez a művelet nem visszavonható."

#: template/account_delete.php
msgid "Confirm deletion"
msgstr "Törlés megerősítése"

#: template/account_details.php template/account_edit_form.php
#: template/account_search_results.php template/search_accounts_form.php
msgid "Username"
msgstr "Felhasználónév"

#: template/account_details.php template/account_edit_form.php
#: template/search_accounts_form.php
msgid "Account Type"
msgstr "Fióktípus"

#: template/account_details.php template/tu_details.php
#: template/tu_last_votes_list.php template/tu_list.php
msgid "User"
msgstr "Felhasználó"

#: template/account_details.php template/account_edit_form.php
#: template/search_accounts_form.php
msgid "Developer"
msgstr "Fejlesztő"

#: template/account_details.php template/account_edit_form.php
#: template/search_accounts_form.php
msgid "Trusted User & Developer"
msgstr "Megbízható felhasználó és fejlesztő"

#: template/account_details.php template/account_edit_form.php
#: template/search_accounts_form.php
msgid "Email Address"
msgstr "E-mail cím"

#: template/account_details.php
msgid "hidden"
msgstr "rejtett"

#: template/account_details.php template/account_edit_form.php
#: template/account_search_results.php template/search_accounts_form.php
msgid "Real Name"
msgstr "Valós név"

#: template/account_details.php template/account_edit_form.php
msgid "Homepage"
msgstr "Honlap"

#: template/account_details.php template/account_edit_form.php
#: template/account_search_results.php template/search_accounts_form.php
msgid "IRC Nick"
msgstr "IRC becenév"

#: template/account_details.php template/account_edit_form.php
#: template/account_search_results.php
msgid "PGP Key Fingerprint"
msgstr "PGP kulcs ujjlenyomata"

#: template/account_details.php template/account_search_results.php
#: template/pkgreq_results.php
msgid "Status"
msgstr "Állapot"

#: template/account_details.php
msgid "Inactive since"
msgstr "Ezóta inaktív:"

#: template/account_details.php template/account_search_results.php
msgid "Active"
msgstr "Aktív"

#: template/account_details.php
msgid "Registration date:"
msgstr "Regisztráció dátuma:"

#: template/account_details.php template/pkgbase_details.php
#: template/pkg_details.php template/pkgreq_results.php
#: template/tu_details.php
msgid "unknown"
msgstr "ismeretlen"

#: template/account_details.php
msgid "Last Login"
msgstr "Legutóbbi bejelentkezés"

#: template/account_details.php
msgid "Never"
msgstr "Soha"

#: template/account_details.php
msgid "View this user's packages"
msgstr "Ezen felhasználó csomagjainak megtekintése"

#: template/account_details.php
msgid "Edit this user's account"
msgstr "Ezen felhasználó fiókjának szerkesztése"

#: template/account_details.php
msgid "List this user's comments"
msgstr "Ezen felhasználó hozzászólásainak megtekintése"

#: template/account_edit_form.php
#, php-format
msgid "Click %shere%s if you want to permanently delete this account."
msgstr "Kattints %side%s, ha véglegesen törölni szeretnéd ezt a fiókot."

#: template/account_edit_form.php
#, php-format
msgid "Click %shere%s for user details."
msgstr "Kattints %side%s a felhasználó részleteihez."

#: template/account_edit_form.php
#, php-format
msgid "Click %shere%s to list the comments made by this account."
msgstr "Kattints %side%s a felhasználó hozzászólásainak megtekintéséhez."

#: template/account_edit_form.php
msgid "required"
msgstr "kötelező"

#: template/account_edit_form.php
msgid ""
"Your user name is the name you will use to login. It is visible to the "
"general public, even if your account is inactive."
msgstr "A felhasználóneved a bejelentkezéshez használt név lesz. Látható a mindenki számára még akkor is, ha a fiókod inaktív."

#: template/account_edit_form.php template/search_accounts_form.php
msgid "Normal user"
msgstr "Normál felhasználó"

#: template/account_edit_form.php template/search_accounts_form.php
msgid "Trusted user"
msgstr "Megbízható felhasználó"

#: template/account_edit_form.php template/search_accounts_form.php
msgid "Account Suspended"
msgstr "Felhasználói fiók felfüggesztve"

#: template/account_edit_form.php
msgid "Inactive"
msgstr "Inaktív"

#: template/account_edit_form.php
msgid ""
"Please ensure you correctly entered your email address, otherwise you will "
"be locked out."
msgstr "Kérünk, győződj meg arról, hogy helyesen adtad meg az e-mail címedet, különben ki leszel zárva."

#: template/account_edit_form.php
msgid "Hide Email Address"
msgstr "E-mail cím elrejtése"

#: template/account_edit_form.php
msgid ""
"If you do not hide your email address, it is visible to all registered MPR "
"users. If you hide your email address, it is visible to members of the Arch "
"Linux staff only."
msgstr "A nem rejted el az email címed, akkor minden regisztrált AUR felhasználó láthatja. Ha elrejted az email címed, akkor csak az Arch Linux személyzet láthatja."

#: template/account_edit_form.php
msgid "Backup Email Address"
msgstr "Másodlagos email cím"

#: template/account_edit_form.php
msgid ""
"Optionally provide a secondary email address that can be used to restore "
"your account in case you lose access to your primary email address."
msgstr "Megadhatsz egy másodlagos email címet, amellyel visszaszerezheted a hozzáférést a fiókodhoz, ha elveszted a hozzáférést az elsődleges email címedhez."

#: template/account_edit_form.php
msgid ""
"Password reset links are always sent to both your primary and your backup "
"email address."
msgstr "A jelszó visszaállító linkek az első- és másodlagos email címedre is kiküldésre kerülnek."

#: template/account_edit_form.php
#, php-format
msgid ""
"Your backup email address is always only visible to members of the Arch "
"Linux staff, independent of the %s setting."
msgstr "A másodlagos email címed csak az Arch Linux személyzet számára látható, a(z) %s beállítástól függetlenül."

#: template/account_edit_form.php
msgid "Language"
msgstr "Nyelv"

#: template/account_edit_form.php
msgid "Timezone"
msgstr "Időzóna"

#: template/account_edit_form.php
msgid ""
"If you want to change the password, enter a new password and confirm the new"
" password by entering it again."
msgstr "Ha meg akarod változtatni a jelszavad, akkor add meg az új jelszót kétszer a megerősítéshez."

#: template/account_edit_form.php
msgid "Re-type password"
msgstr "Megismételt jelszó"

#: template/account_edit_form.php
msgid ""
"The following information is only required if you want to submit packages to"
" the makedeb Package Repository."
msgstr "Az alábbi információ csak akkor szükséges, ha csomagokat szeretnél beküldeni az makedeb Package Repositoryba."

#: template/account_edit_form.php
msgid "SSH Public Key"
msgstr "Nyilvános SSH kulcs"

#: template/account_edit_form.php
msgid "Notification settings"
msgstr "Értesítési beállítások"

#: template/account_edit_form.php
msgid "Notify of new comments"
msgstr "Értesítés új hozzászólásról"

#: template/account_edit_form.php
msgid "Notify of package updates"
msgstr "Értesítés csomagfrissítésekről."

#: template/account_edit_form.php
msgid "Notify of ownership changes"
msgstr "Értesítés tulajdonváltozásokról"

#: template/account_edit_form.php
msgid "To confirm the profile changes, please enter your current password:"
msgstr "A fiók módosításának megerősítéséhez kérlek add meg a jelenlegi jelszavad:"

#: template/account_edit_form.php
msgid "Your current password"
msgstr "Jelenlegi jelszavad"

#: template/account_edit_form.php
msgid ""
"To protect the MPR against automated account creation, we kindly ask you to "
"provide the output of the following command:"
msgstr "Az automatizált regisztrációk kiszűrése érdekében, kérlek add meg a következő parancs kimenetét:"

#: template/account_edit_form.php
msgid "Answer"
msgstr "Válasz"

#: template/account_edit_form.php template/pkgbase_details.php
#: template/pkg_details.php
msgid "Update"
msgstr "Frissítés"

#: template/account_edit_form.php
msgid "Create"
msgstr "Létrehozás"

#: template/account_edit_form.php template/search_accounts_form.php
msgid "Reset"
msgstr "Visszaállítás"

#: template/account_search_results.php
msgid "No results matched your search criteria."
msgstr "Nincs a keresési feltételeknek megfelelő találat."

#: template/account_search_results.php
msgid "Edit Account"
msgstr "Felhasználói fiók szerkesztése"

#: template/account_search_results.php
msgid "Suspended"
msgstr "Felfüggesztve"

#: template/account_search_results.php
msgid "Edit"
msgstr "Szerkesztés"

#: template/account_search_results.php
msgid "Less"
msgstr "Kevesebb"

#: template/account_search_results.php
msgid "More"
msgstr "Több"

#: template/account_search_results.php
msgid "No more results to display."
msgstr "Nincs több kijelezhető eredmény."

#: template/comaintainers_form.php
#, php-format
msgid ""
"Use this form to add co-maintainers for %s%s%s (one user name per line):"
msgstr "Használd ezt az űrlapot társszerkesztők hozzáadásához a(z) %s%s%s csomaghoz (soronként egy felhasználónév):"

#: template/comaintainers_form.php
msgid "Users"
msgstr "Felhasználók"

#: template/comaintainers_form.php template/pkg_comment_form.php
msgid "Save"
msgstr "Mentés"

#: template/flag_comment.php
#, php-format
msgid "Flagged Out-of-Date Comment: %s"
msgstr "Elavultnak jelölő hozzászólás: %s"

#: template/flag_comment.php
#, php-format
msgid "%s%s%s flagged %s%s%s out-of-date on %s%s%s for the following reason:"
msgstr "%s%s%s elavultnak jelölte a(z) %s%s%s csomagot ekkor: %s%s%s a következő okból:"

#: template/flag_comment.php
#, php-format
msgid "%s%s%s is not flagged out-of-date."
msgstr "%s%s%s nincs elavultnak jelölve."

#: template/flag_comment.php
msgid "Return to Details"
msgstr "Vissza a részletekhez"

#: template/footer.php
#, php-format
msgid "Copyright %s 2004-%d aurweb Development Team."
msgstr "Copyright %s 2004-%d aurweb fejlesztői csapat."

#: template/header.php
msgid " My Account"
msgstr " Fiókom"

#: template/pkgbase_actions.php
msgid "Package Actions"
msgstr "Csomagműveletek"

#: template/pkgbase_actions.php
msgid "View PKGBUILD"
msgstr "PKGBUILD megtekintése"

#: template/pkgbase_actions.php
msgid "View Changes"
msgstr "Módosítások megtekintése"

#: template/pkgbase_actions.php
msgid "Download snapshot"
msgstr "Pillanatkép letöltése"

#: template/pkgbase_actions.php
msgid "Search wiki"
msgstr "Keresés wikiben"

#: template/pkgbase_actions.php
#, php-format
msgid "Flagged out-of-date (%s)"
msgstr "Elavultnak jelölve (%s)"

#: template/pkgbase_actions.php
msgid "Flag package out-of-date"
msgstr "Csomag elavultnak jelölése"

#: template/pkgbase_actions.php
msgid "Unflag package"
msgstr "Csomag jelölésének visszavonása"

#: template/pkgbase_actions.php
msgid "Remove vote"
msgstr "Szavazat eltávolítása"

#: template/pkgbase_actions.php
msgid "Vote for this package"
msgstr "Szavazás erre a csomagra"

#: template/pkgbase_actions.php scripts/notify.py
msgid "Disable notifications"
msgstr "Értesítések kikapcsolása"

#: template/pkgbase_actions.php template/pkg_comment_form.php
msgid "Enable notifications"
msgstr "Értesítések engedélyezése"

#: template/pkgbase_actions.php
msgid "Manage Co-Maintainers"
msgstr "Társszerkesztők kezelése"

#: template/pkgbase_actions.php
#, php-format
msgid "%d pending request"
msgid_plural "%d pending requests"
msgstr[0] "%d függő kérelem"
msgstr[1] "%d függő kérelem"

#: template/pkgbase_actions.php
msgid "Adopt Package"
msgstr "Csomag örökbe fogadása"

#: template/pkgbase_details.php
msgid "Package Base Details"
msgstr "Alapcsomag részletei"

#: template/pkgbase_details.php template/pkg_details.php
msgid "Git Clone URL"
msgstr "Git klónozási URL"

#: template/pkgbase_details.php template/pkg_details.php
msgid "read-only"
msgstr "csak olvasható"

#: template/pkgbase_details.php template/pkg_details.php
msgid "click to copy"
msgstr "kattints a másoláshoz"

#: template/pkgbase_details.php template/pkg_details.php
#: template/pkg_search_form.php
msgid "Keywords"
msgstr "Kulcsszavak"

#: template/pkgbase_details.php template/pkg_details.php
#: template/pkg_search_form.php
msgid "Submitter"
msgstr "Beküldő"

#: template/pkgbase_details.php template/pkg_details.php
#: template/pkg_search_form.php template/pkg_search_results.php
msgid "Maintainer"
msgstr "Karbantartó"

#: template/pkgbase_details.php template/pkg_details.php
msgid "Last Packager"
msgstr "Legutóbbi csomagoló"

#: template/pkgbase_details.php template/pkg_details.php
#: template/pkg_search_form.php template/pkg_search_results.php
msgid "Votes"
msgstr "Szavazatok"

#: template/pkgbase_details.php template/pkg_details.php
#: template/pkg_search_form.php template/pkg_search_results.php
msgid "Popularity"
msgstr "Népszerűség"

#: template/pkgbase_details.php template/pkg_details.php
msgid "First Submitted"
msgstr "Először beküldve"

#: template/pkgbase_details.php template/pkg_details.php
msgid "Last Updated"
msgstr "Legutóbb frissítve"

#: template/pkg_comment_box.php
#, php-format
msgid "Edit comment for: %s"
msgstr "Hozzászólás szerkesztése ehhez: %s"

#: template/pkg_comment_box.php template/pkg_comment_form.php
msgid "Add Comment"
msgstr "Hozzászólás"

#: template/pkg_comment_form.php
msgid ""
"Git commit identifiers referencing commits in the MPR package repository and"
" URLs are converted to links automatically."
msgstr "A csomag tárolójában lévő Git kommitok azonosítói automatikusan hivatkozássá lesznek alakítva."

#: template/pkg_comment_form.php
#, php-format
msgid "%sMarkdown syntax%s is partially supported."
msgstr "A %sMarkdown leíró nyelv%s részlegesen támogatott."

#: template/pkg_comments.php
msgid "Pinned Comments"
msgstr "Rögzített hozzászólások"

#: template/pkg_comments.php
msgid "Latest Comments"
msgstr "Legújabb hozzászólások"

#: template/pkg_comments.php
msgid "Comments for"
msgstr "Felhasználó hozzászólásai:"

#: template/pkg_comments.php
#, php-format
msgid "%s commented on %s"
msgstr "%s hozzászólt ekkor: %s"

#: template/pkg_comments.php
#, php-format
msgid "Anonymous comment on %s"
msgstr "Névtelen hozzászólás ekkor: %s"

#: template/pkg_comments.php
#, php-format
msgid "Commented on package %s on %s"
msgstr "Hozzászólás a(z) %s csomaghoz %s időpontban"

#: template/pkg_comments.php
#, php-format
msgid "deleted on %s by %s"
msgstr "törölve ekkor: %s %s által"

#: template/pkg_comments.php
#, php-format
msgid "deleted on %s"
msgstr "törölve ekkor: %s"

#: template/pkg_comments.php
#, php-format
msgid "edited on %s by %s"
msgstr "szerkesztve ekkor: %s %s által"

#: template/pkg_comments.php
#, php-format
msgid "edited on %s"
msgstr "szerkesztve ekkor: %s"

#: template/pkg_comments.php
msgid "Undelete comment"
msgstr "Hozzászólás törlésének visszavonása"

#: template/pkg_comments.php
msgid "Delete comment"
msgstr "Hozzászólás törlése"

#: template/pkg_comments.php
msgid "Pin comment"
msgstr "Hozzászólás rögzítése"

#: template/pkg_comments.php
msgid "Unpin comment"
msgstr "Hozzászólás feloldása"

#: template/pkg_details.php
msgid "Package Details"
msgstr "Részletes csomaginformáció"

#: template/pkg_details.php template/pkg_search_form.php
msgid "Package Base"
msgstr "Alapcsomag"

#: template/pkg_details.php template/pkg_search_results.php
msgid "Description"
msgstr "Leírás"

#: template/pkg_details.php
msgid "Upstream URL"
msgstr "Upstream URL"

#: template/pkg_details.php
msgid "Visit the website for"
msgstr "A webhely meglátogatása –"

#: template/pkg_details.php
msgid "Licenses"
msgstr "Licencek"

#: template/pkg_details.php
msgid "Groups"
msgstr "Csoportok"

#: template/pkg_details.php
msgid "Conflicts"
msgstr "Ütközik"

#: template/pkg_details.php
msgid "Provides"
msgstr "Szolgáltatja"

#: template/pkg_details.php
msgid "Replaces"
msgstr "Lecseréli"

#: template/pkg_details.php
msgid "Dependencies"
msgstr "Függőségek"

#: template/pkg_details.php
msgid "Required by"
msgstr "Igényli"

#: template/pkg_details.php
msgid "Sources"
msgstr "Források"

#: template/pkgreq_close_form.php
#, php-format
msgid "Use this form to close the request for package base %s%s%s."
msgstr "Használd ezt az űrlapot a(z) %s%s%s alapcsomaggal kapcsolatos kérelem lezárásához."

#: template/pkgreq_close_form.php
msgid ""
"The comments field can be left empty. However, it is highly recommended to "
"add a comment when rejecting a request."
msgstr "A megjegyzések mező üresen hagyható. Viszont kérelem elutasításakor erősen javasolt megjegyzés hozzáadása."

#: template/pkgreq_close_form.php
msgid "Reason"
msgstr "Ok"

#: template/pkgreq_close_form.php template/pkgreq_results.php
#: template/tu_details.php
msgid "Accepted"
msgstr "Elfogadva"

#: template/pkgreq_close_form.php template/pkgreq_results.php
#: template/tu_details.php
msgid "Rejected"
msgstr "Elutasítva"

#: template/pkgreq_form.php
#, php-format
msgid ""
"Use this form to file a request against package base %s%s%s which includes "
"the following packages:"
msgstr "Használd ezt az űrlapot a(z) %s%s%s alapcsomaggal kapcsolatos kérelem benyújtásához, amely a következő csomagokat tartalmazza:"

#: template/pkgreq_form.php
msgid "Request type"
msgstr "Kérelem típusa"

#: template/pkgreq_form.php
msgid "Deletion"
msgstr "Törlés"

#: template/pkgreq_form.php
msgid "Orphan"
msgstr "Megtagadás"

#: template/pkgreq_form.php template/pkg_search_results.php
msgid "Merge into"
msgstr "Beolvasztás ebbe:"

#: template/pkgreq_form.php
msgid ""
"By submitting a deletion request, you ask a Trusted User to delete the "
"package base. This type of request should be used for duplicates, software "
"abandoned by upstream, as well as illegal and irreparably broken packages."
msgstr "Törlési kérelem beküldésével megkérsz egy megbízható felhasználót, hogy törölje az alapcsomagot. Ez a típusú kérelem duplikátumok, főági fejlesztők által felhagyott szoftverek, valamint illegális és helyrehozhatatlanul elromlott csomagok esetén használható."

#: template/pkgreq_form.php
msgid ""
"By submitting a merge request, you ask a Trusted User to delete the package "
"base and transfer its votes and comments to another package base. Merging a "
"package does not affect the corresponding Git repositories. Make sure you "
"update the Git history of the target package yourself."
msgstr "Beolvasztási kérelem beküldésével megkérsz egy megbízható felhasználót, hogy törölje az alapcsomagot, és vigye át a szavazatait és hozzászólásait egy másik alapcsomaghoz. Egy csomag egyesítése nem érinti a kapcsolódó Git tárolókat. Győződj meg róla, hogy frissítetted magadnak a célcsomag Git történetét."

#: template/pkgreq_form.php
msgid ""
"By submitting an orphan request, you ask a Trusted User to disown the "
"package base. Please only do this if the package needs maintainer action, "
"the maintainer is MIA and you already tried to contact the maintainer "
"previously."
msgstr "Megtagadási kérelem beküldésével megkérsz egy megbízható felhasználót, hogy tegye árvává az alapcsomagot. Kérünk, hogy ezt csak akkor tedd, ha a csomag igényel fenntartói műveletet, a fenntartó eltűnt, és előzőleg már megpróbáltad felvenni a kapcsolatot a fenntartóval."

#: template/pkgreq_results.php
msgid "No requests matched your search criteria."
msgstr "Nincs a keresési feltételeknek megfelelő kérelem."

#: template/pkgreq_results.php
#, php-format
msgid "%d package request found."
msgid_plural "%d package requests found."
msgstr[0] "%d csomagokkal kapcsolatos kérelem található."
msgstr[1] "%d csomagokkal kapcsolatos kérelem található."

#: template/pkgreq_results.php template/pkg_search_results.php
#, php-format
msgid "Page %d of %d."
msgstr "%d. oldal, összesen: %d."

#: template/pkgreq_results.php
msgid "Package"
msgstr "Csomag"

#: template/pkgreq_results.php
msgid "Filed by"
msgstr "Kitöltő"

#: template/pkgreq_results.php
msgid "Date"
msgstr "Dátum"

#: template/pkgreq_results.php
#, php-format
msgid "~%d day left"
msgid_plural "~%d days left"
msgstr[0] "~%d nap van hátra"
msgstr[1] "~%d nap van hátra"

#: template/pkgreq_results.php
#, php-format
msgid "~%d hour left"
msgid_plural "~%d hours left"
msgstr[0] "~%d óra van hátra"
msgstr[1] "~%d óra van hátra"

#: template/pkgreq_results.php
msgid "<1 hour left"
msgstr "<1 óra van hátra"

#: template/pkgreq_results.php
msgid "Accept"
msgstr "Elfogadás"

#: template/pkgreq_results.php
msgid "Locked"
msgstr "Zárolva"

#: template/pkgreq_results.php
msgid "Close"
msgstr "Lezárás"

#: template/pkgreq_results.php
msgid "Pending"
msgstr "Függőben lévő"

#: template/pkgreq_results.php
msgid "Closed"
msgstr "Lezárva"

#: template/pkg_search_form.php
msgid "Name, Description"
msgstr "Név, leírás"

#: template/pkg_search_form.php
msgid "Name Only"
msgstr "Csak név"

#: template/pkg_search_form.php
msgid "Exact Name"
msgstr "Pontos név"

#: template/pkg_search_form.php
msgid "Exact Package Base"
msgstr "Pontos alapcsomag"

#: template/pkg_search_form.php
msgid "Co-maintainer"
msgstr "Társkarbantartó"

#: template/pkg_search_form.php
msgid "Maintainer, Co-maintainer"
msgstr "Karbantartó, társkarbantartó"

#: template/pkg_search_form.php
msgid "All"
msgstr "Összes"

#: template/pkg_search_form.php
msgid "Flagged"
msgstr "Jelölt"

#: template/pkg_search_form.php
msgid "Not Flagged"
msgstr "Nem jelölt"

#: template/pkg_search_form.php template/pkg_search_results.php
msgid "Name"
msgstr "Név"

#: template/pkg_search_form.php template/pkg_search_results.php
#: template/tu_details.php template/tu_list.php
msgid "Voted"
msgstr "Szavazva"

#: template/pkg_search_form.php
msgid "Last modified"
msgstr "Legutóbb módosítva"

#: template/pkg_search_form.php
msgid "Ascending"
msgstr "Növekvő"

#: template/pkg_search_form.php
msgid "Descending"
msgstr "Csökkenő"

#: template/pkg_search_form.php
msgid "Enter search criteria"
msgstr "Keresési feltételek megadása"

#: template/pkg_search_form.php
msgid "Search by"
msgstr "Keresés eszerint"

#: template/pkg_search_form.php template/stats/user_table.php
msgid "Out of Date"
msgstr "Elavult"

#: template/pkg_search_form.php template/search_accounts_form.php
msgid "Sort by"
msgstr "Rendezés"

#: template/pkg_search_form.php
msgid "Sort order"
msgstr "Rendezési sorrend"

#: template/pkg_search_form.php
msgid "Per page"
msgstr "Laponként"

#: template/pkg_search_form.php template/pkg_search_results.php
msgid "Go"
msgstr "Mehet"

#: template/pkg_search_form.php
msgid "Orphans"
msgstr "Árvák"

#: template/pkg_search_results.php
msgid "Error retrieving package list."
msgstr "Hiba történt a csomaglista letöltése közben."

#: template/pkg_search_results.php
msgid "No packages matched your search criteria."
msgstr "Nincs a keresési feltételeknek megfelelő csomag."

#: template/pkg_search_results.php
#, php-format
msgid "%d package found."
msgid_plural "%d packages found."
msgstr[0] "%d csomag található."
msgstr[1] "%d csomag található."

#: template/pkg_search_results.php
msgid "Version"
msgstr "Verzió"

#: template/pkg_search_results.php
#, php-format
msgid ""
"Popularity is calculated as the sum of all votes with each vote being "
"weighted with a factor of %.2f per day since its creation."
msgstr "A népszerűség az összes szavazatból kerül számításra. Minden egyes szavazat súlyozásra kerül naponta %.2f-as faktorral a létrehozása óta."

#: template/pkg_search_results.php template/tu_details.php
#: template/tu_list.php
msgid "Yes"
msgstr "Igen"

#: template/pkg_search_results.php
msgid "orphan"
msgstr "árva"

#: template/pkg_search_results.php
msgid "Actions"
msgstr "Tevékenységek"

#: template/pkg_search_results.php
msgid "Unflag Out-of-date"
msgstr "Elavultság visszavonása"

#: template/pkg_search_results.php
msgid "Adopt Packages"
msgstr "Csomagok örökbefogadása"

#: template/pkg_search_results.php
msgid "Disown Packages"
msgstr "Csomagok megtagadása"

#: template/pkg_search_results.php
msgid "Delete Packages"
msgstr "Csomagok törlése"

#: template/pkg_search_results.php
msgid "Confirm"
msgstr "Megerősítés"

#: template/search_accounts_form.php
msgid "Any type"
msgstr "Bármilyen típus"

#: template/search_accounts_form.php
msgid "Search"
msgstr "Keresés"

#: template/stats/general_stats_table.php
msgid "Statistics"
msgstr "Statisztika"

#: template/stats/general_stats_table.php
msgid "Orphan Packages"
msgstr "Árva csomagok"

#: template/stats/general_stats_table.php
msgid "Packages added in the past 7 days"
msgstr "A legutóbbi 7 napban hozzáadott csomagok"

#: template/stats/general_stats_table.php
msgid "Packages updated in the past 7 days"
msgstr "A legutóbbi 7 napban frissített csomagok"

#: template/stats/general_stats_table.php
msgid "Packages updated in the past year"
msgstr "Az utóbbi évben frissített csomagok"

#: template/stats/general_stats_table.php
msgid "Packages never updated"
msgstr "Soha nem frissített csomagok"

#: template/stats/general_stats_table.php
msgid "Registered Users"
msgstr "Regisztrált felhasználók"

#: template/stats/general_stats_table.php
msgid "Trusted Users"
msgstr "Megbízható felhasználók"

#: template/stats/updates_table.php
msgid "Recent Updates"
msgstr "Legutóbbi frissítések"

#: template/stats/updates_table.php
msgid "more"
msgstr "több"

#: template/stats/user_table.php
msgid "My Statistics"
msgstr "Statisztikám"

#: template/tu_details.php
msgid "Proposal Details"
msgstr "Indítvány részletes információi"

#: template/tu_details.php
msgid "This vote is still running."
msgstr "A szavazás még zajlik."

#: template/tu_details.php
#, php-format
msgid "Submitted: %s by %s"
msgstr "Benyújtva: %s (%s által)"

#: template/tu_details.php template/tu_list.php
msgid "End"
msgstr "Vége"

#: template/tu_details.php
msgid "Result"
msgstr "Eredmény"

#: template/tu_details.php template/tu_list.php
msgid "No"
msgstr "Nem"

#: template/tu_details.php
msgid "Abstain"
msgstr "Tartózkodik"

#: template/tu_details.php
msgid "Total"
msgstr "Összesen"

#: template/tu_details.php
msgid "Participation"
msgstr "Részvétel"

#: template/tu_last_votes_list.php
msgid "Last Votes by TU"
msgstr "Legutóbbi szavazatok TU szerint"

#: template/tu_last_votes_list.php
msgid "Last vote"
msgstr "Legutóbbi szavazat"

#: template/tu_last_votes_list.php template/tu_list.php
msgid "No results found."
msgstr "Nincs találat."

#: template/tu_list.php
msgid "Start"
msgstr "Kezdés"

#: template/tu_list.php
msgid "Back"
msgstr "Vissza"

#: scripts/notify.py
<<<<<<< HEAD
msgid "MPR Password Reset"
msgstr ""
=======
msgid "AUR Password Reset"
msgstr "AUR jelszó visszaállítása"
>>>>>>> 8c665d16

#: scripts/notify.py
#, python-brace-format
msgid ""
"A password reset request was submitted for the account {user} associated "
"with your email address. If you wish to reset your password follow the link "
"[1] below, otherwise ignore this message and nothing will happen."
msgstr "Jelszó visszaállítást kezdeményeztek a te email címeddel rendelkező {user} felhasználó számára. Ha szeretnéd visszaállítani a jelszavad, akkor nyisd meg a lenti linket [1], egyébként hagyd figyelmen kívül ezt az üzenetet, és semmi sem fog történni."

#: scripts/notify.py
<<<<<<< HEAD
msgid "Welcome to the makedeb Package Repository"
msgstr ""
=======
msgid "Welcome to the Arch User Repository"
msgstr "Üdvözlünk az Arch User Repositoryban"
>>>>>>> 8c665d16

#: scripts/notify.py
msgid ""
"Welcome to the makedeb Package Repository! In order to set an initial password for"
" your new account, please click the link [1] below. If the link does not "
"work, try copying and pasting it into your browser."
msgstr "Üdvözlünk az Arch User Repositoryban! A jelszó beállításához, kérlek nyisd meg a lenti linket [1]. Ha nem működik, akkor próbáld meg kimásolni, és beilleszteni a böngésződ címsorába."

#: scripts/notify.py
#, python-brace-format
<<<<<<< HEAD
msgid "MPR Comment for {pkgbase}"
msgstr ""
=======
msgid "AUR Comment for {pkgbase}"
msgstr "AUR hozzászólás: {pkgbase}"
>>>>>>> 8c665d16

#: scripts/notify.py
#, python-brace-format
msgid "{user} [1] added the following comment to {pkgbase} [2]:"
msgstr "{user} [1] hozzászólt a(z) {pkgbase} [2] csomaghoz:"

#: scripts/notify.py
#, python-brace-format
msgid ""
"If you no longer wish to receive notifications about this package, please go"
" to the package page [2] and select \"{label}\"."
msgstr "Ha többé nem szeretnél értesítést kapni ezen csomaggal kapcsolatban, akkor kérlek nyisd meg a csomag adatlapját [2] és kattints a(z) \"{label}\" feliratra."

#: scripts/notify.py
#, python-brace-format
<<<<<<< HEAD
msgid "MPR Package Update: {pkgbase}"
msgstr ""
=======
msgid "AUR Package Update: {pkgbase}"
msgstr "AUR csomag frissítve: {pkgbase}"
>>>>>>> 8c665d16

#: scripts/notify.py
#, python-brace-format
msgid "{user} [1] pushed a new commit to {pkgbase} [2]."
msgstr "{user} [1] kommitolt a {pkgbase} [2] csomagba."

#: scripts/notify.py
#, python-brace-format
<<<<<<< HEAD
msgid "MPR Out-of-date Notification for {pkgbase}"
msgstr ""
=======
msgid "AUR Out-of-date Notification for {pkgbase}"
msgstr "AUR elavult csomag értesítés: {pkgbase}"
>>>>>>> 8c665d16

#: scripts/notify.py
#, python-brace-format
msgid "Your package {pkgbase} [1] has been flagged out-of-date by {user} [2]:"
msgstr "Az általad karbantartott {pkgbase} [1] csomagot elavultnak jelölte meg {user} [2]:"

#: scripts/notify.py
#, python-brace-format
<<<<<<< HEAD
msgid "MPR Ownership Notification for {pkgbase}"
msgstr ""
=======
msgid "AUR Ownership Notification for {pkgbase}"
msgstr "AUR tulajdonlási értesítés: {pkgbase}"
>>>>>>> 8c665d16

#: scripts/notify.py
#, python-brace-format
msgid "The package {pkgbase} [1] was adopted by {user} [2]."
msgstr "A(z) {pkgbase} [1] csomagot {user} [2] örökbefogadta."

#: scripts/notify.py
#, python-brace-format
msgid "The package {pkgbase} [1] was disowned by {user} [2]."
msgstr "A(z) {pkgbase} [1] csomagról {user} [2] lemondott."

#: scripts/notify.py
#, python-brace-format
<<<<<<< HEAD
msgid "MPR Co-Maintainer Notification for {pkgbase}"
msgstr ""
=======
msgid "AUR Co-Maintainer Notification for {pkgbase}"
msgstr "AUR társkarbantartói értesítés: {pkgbase}"
>>>>>>> 8c665d16

#: scripts/notify.py
#, python-brace-format
msgid "You were added to the co-maintainer list of {pkgbase} [1]."
msgstr "Hozzáadtak a(z) {pkgbase} [1] csomag társkarbantartóinak listájához."

#: scripts/notify.py
#, python-brace-format
msgid "You were removed from the co-maintainer list of {pkgbase} [1]."
msgstr "Eltávolítottak a(z) {pkgbase} [1] csomag társkarbantartóinak listájáról."

#: scripts/notify.py
#, python-brace-format
<<<<<<< HEAD
msgid "MPR Package deleted: {pkgbase}"
msgstr ""
=======
msgid "AUR Package deleted: {pkgbase}"
msgstr "AUR csomag törölve: {pkgbase}"
>>>>>>> 8c665d16

#: scripts/notify.py
#, python-brace-format
msgid ""
"{user} [1] merged {old} [2] into {new} [3].\n"
"\n"
"-- \n"
"If you no longer wish receive notifications about the new package, please go to [3] and click \"{label}\"."
msgstr "{user} [1] egyesítette a(z) {old} [2] csomagot a(z) {new} [3] csomagba.\n\n--\nHa többé nem szeretnél értesítéseket kapni az új csomaggal kapcsolatban, akkor nyisd meg a [3] hivatkozást és kattints a(z) \"{label}\" feliratra."

#: scripts/notify.py
#, python-brace-format
msgid ""
"{user} [1] deleted {pkgbase} [2].\n"
"\n"
"You will no longer receive notifications about this package."
msgstr "{user} [1] törölte a(z) {pkgbase} [2] csomagt.\n\nTöbbé nem fogsz értesítéseket kapni ezen csomaggal kapcsolatban."

#: scripts/notify.py
#, python-brace-format
msgid "TU Vote Reminder: Proposal {id}"
msgstr "Szavazás megbízható felhasználóról: javaslat {id}"

#: scripts/notify.py
#, python-brace-format
msgid ""
"Please remember to cast your vote on proposal {id} [1]. The voting period "
"ends in less than 48 hours."
msgstr "Kérlek ne felejts el szavazni a(z) {id} azonosítójú javaslatról. A szavazási kevesebb, mint 48 óra múlva véget ér."

#: aurweb/routers/accounts.py
msgid "Invalid account type provided."
msgstr ""

#: aurweb/routers/accounts.py
msgid "You do not have permission to change account types."
msgstr ""

#: aurweb/routers/accounts.py
msgid "You do not have permission to change this user's account type to %s."
msgstr ""

#: aurweb/packages/requests.py
msgid "No due existing orphan requests to accept for %s."
msgstr ""

#: aurweb/asgi.py
msgid "Internal Server Error"
msgstr ""

#: templates/errors/500.html
msgid "A fatal error has occurred."
msgstr ""

#: templates/errors/500.html
msgid ""
"Details have been logged and will be reviewed by the postmaster posthaste. "
"We apologize for any inconvenience this may have caused."
msgstr ""

#: aurweb/scripts/notify.py
msgid "AUR Server Error"
msgstr ""

#: templates/pkgbase/merge.html templates/packages/delete.html
#: templates/packages/disown.html
msgid "Related package request closure comments..."
msgstr ""

#: templates/pkgbase/merge.html templates/packages/delete.html
msgid ""
"This action will close any pending package requests related to it. If "
"%sComments%s are omitted, a closure comment will be autogenerated."
msgstr ""<|MERGE_RESOLUTION|>--- conflicted
+++ resolved
@@ -2171,13 +2171,8 @@
 msgstr "Vissza"
 
 #: scripts/notify.py
-<<<<<<< HEAD
 msgid "MPR Password Reset"
-msgstr ""
-=======
-msgid "AUR Password Reset"
-msgstr "AUR jelszó visszaállítása"
->>>>>>> 8c665d16
+msgstr "MPR jelszó visszaállítása"
 
 #: scripts/notify.py
 #, python-brace-format
@@ -2188,13 +2183,8 @@
 msgstr "Jelszó visszaállítást kezdeményeztek a te email címeddel rendelkező {user} felhasználó számára. Ha szeretnéd visszaállítani a jelszavad, akkor nyisd meg a lenti linket [1], egyébként hagyd figyelmen kívül ezt az üzenetet, és semmi sem fog történni."
 
 #: scripts/notify.py
-<<<<<<< HEAD
 msgid "Welcome to the makedeb Package Repository"
-msgstr ""
-=======
-msgid "Welcome to the Arch User Repository"
-msgstr "Üdvözlünk az Arch User Repositoryban"
->>>>>>> 8c665d16
+msgstr "Üdvözlünk az makedeb Package Repositoryban"
 
 #: scripts/notify.py
 msgid ""
@@ -2205,13 +2195,8 @@
 
 #: scripts/notify.py
 #, python-brace-format
-<<<<<<< HEAD
 msgid "MPR Comment for {pkgbase}"
-msgstr ""
-=======
-msgid "AUR Comment for {pkgbase}"
-msgstr "AUR hozzászólás: {pkgbase}"
->>>>>>> 8c665d16
+msgstr "MPR hozzászólás: {pkgbase}"
 
 #: scripts/notify.py
 #, python-brace-format
@@ -2227,13 +2212,8 @@
 
 #: scripts/notify.py
 #, python-brace-format
-<<<<<<< HEAD
 msgid "MPR Package Update: {pkgbase}"
-msgstr ""
-=======
-msgid "AUR Package Update: {pkgbase}"
-msgstr "AUR csomag frissítve: {pkgbase}"
->>>>>>> 8c665d16
+msgstr "MPR csomag frissítve: {pkgbase}"
 
 #: scripts/notify.py
 #, python-brace-format
@@ -2242,13 +2222,8 @@
 
 #: scripts/notify.py
 #, python-brace-format
-<<<<<<< HEAD
 msgid "MPR Out-of-date Notification for {pkgbase}"
-msgstr ""
-=======
-msgid "AUR Out-of-date Notification for {pkgbase}"
-msgstr "AUR elavult csomag értesítés: {pkgbase}"
->>>>>>> 8c665d16
+msgstr "MPR elavult csomag értesítés: {pkgbase}"
 
 #: scripts/notify.py
 #, python-brace-format
@@ -2257,13 +2232,8 @@
 
 #: scripts/notify.py
 #, python-brace-format
-<<<<<<< HEAD
 msgid "MPR Ownership Notification for {pkgbase}"
-msgstr ""
-=======
-msgid "AUR Ownership Notification for {pkgbase}"
-msgstr "AUR tulajdonlási értesítés: {pkgbase}"
->>>>>>> 8c665d16
+msgstr "MPR tulajdonlási értesítés: {pkgbase}"
 
 #: scripts/notify.py
 #, python-brace-format
@@ -2277,13 +2247,8 @@
 
 #: scripts/notify.py
 #, python-brace-format
-<<<<<<< HEAD
 msgid "MPR Co-Maintainer Notification for {pkgbase}"
-msgstr ""
-=======
-msgid "AUR Co-Maintainer Notification for {pkgbase}"
-msgstr "AUR társkarbantartói értesítés: {pkgbase}"
->>>>>>> 8c665d16
+msgstr "MPR társkarbantartói értesítés: {pkgbase}"
 
 #: scripts/notify.py
 #, python-brace-format
@@ -2297,13 +2262,8 @@
 
 #: scripts/notify.py
 #, python-brace-format
-<<<<<<< HEAD
 msgid "MPR Package deleted: {pkgbase}"
-msgstr ""
-=======
-msgid "AUR Package deleted: {pkgbase}"
-msgstr "AUR csomag törölve: {pkgbase}"
->>>>>>> 8c665d16
+msgstr "MPR csomag törölve: {pkgbase}"
 
 #: scripts/notify.py
 #, python-brace-format
