--- conflicted
+++ resolved
@@ -271,11 +271,7 @@
 "Request a package to be removed from the makedeb Package Repository. Please do not"
 " use this if a package is broken and can be fixed easily. Instead, contact "
 "the package maintainer and file orphan request if necessary."
-<<<<<<< HEAD
-msgstr "Requisite que um pacote seja removido do makedeb Package Repository. Por favor, não use esta opção se um pacote está quebrado, mas que pode ser corrigido facilmente. Ao invés disso, contate o mantenedor do pacote e, se necessário, preencha uma requisição para tornar esse pacote órfão."
-=======
-msgstr "Requisite que um pacote seja removido do Arch User Repository. Por favor, não use esta opção se um pacote está quebrado, mas que pode ser corrigido facilmente. Ao invés disso, contate o mantenedor do pacote e, se necessário, preencha uma requisição para tornar o pacote órfão."
->>>>>>> 8c665d16
+msgstr "Requisite que um pacote seja removido do makedeb Package Repository. Por favor, não use esta opção se um pacote está quebrado, mas que pode ser corrigido facilmente. Ao invés disso, contate o mantenedor do pacote e, se necessário, preencha uma requisição para tornar o pacote órfão."
 
 #: html/home.php
 msgid "Merge Request"
@@ -319,13 +315,8 @@
 msgid ""
 "General discussion regarding the makedeb Package Repository (MPR) and Trusted User"
 " structure takes place on %saur-general%s. For discussion relating to the "
-<<<<<<< HEAD
 "development of the MPR web interface, use the %saur-dev%s mailing list."
-msgstr "Discussões gerais no que se refere à estrutura do makedeb Package Repository (MPR) e do Usuário Confiável acontecem no %saur-general%s. Para discussão relacionada ao desenvolvimento do MPR web, use a lista de discussão do %saur-dev%s"
-=======
-"development of the AUR web interface, use the %saur-dev%s mailing list."
-msgstr "Discussões gerais no que se refere à estrutura do Arch User Repository (AUR) e de Trusted Users acontecem no %saur-general%s. Para discussão relacionada ao desenvolvimento da interface web do AUR, use a lista de discussão do %saur-dev%s"
->>>>>>> 8c665d16
+msgstr "Discussões gerais no que se refere à estrutura do makedeb Package Repository (MPR) e de Trusted Users acontecem no %saur-general%s. Para discussão relacionada ao desenvolvimento da interface web do MPR, use a lista de discussão do %saur-dev%s"
 
 #: html/home.php
 msgid "Bug Reporting"
@@ -338,11 +329,7 @@
 "our %sbug tracker%s. Use the tracker to report bugs in the MPR web interface"
 " %sonly%s. To report packaging bugs contact the package maintainer or leave "
 "a comment on the appropriate package page."
-<<<<<<< HEAD
-msgstr "Se você encontrar um erro na interface web do MPR, por favor preencha um relatório de erro no nosso %sbug tracker%s. Use o tracker para relatar erros encontrados no MPR web, %ssomente%s. Para relatar erros de empacotamento, contate o mantenedor do pacote ou deixe um comentário na página de pacote apropriada."
-=======
-msgstr "Se você encontrar um erro na interface web do AUR, por favor preencha um relatório de erro no nosso %srastreador de erros%s. Use o rastreador para relatar erros encontrados no AUR web, %ssomente%s. Para relatar erros de empacotamento, contate o mantenedor do pacote ou deixe um comentário na página de pacote apropriada."
->>>>>>> 8c665d16
+msgstr "Se você encontrar um erro na interface web do MPR, por favor preencha um relatório de erro no nosso %srastreador de erros%s. Use o rastreador para relatar erros encontrados no MPR web, %ssomente%s. Para relatar erros de empacotamento, contate o mantenedor do pacote ou deixe um comentário na página de pacote apropriada."
 
 #: html/home.php
 msgid "Package Search"
@@ -1205,13 +1192,8 @@
 
 #: template/account_delete.php
 #, php-format
-<<<<<<< HEAD
 msgid "You can use this form to permanently delete the MPR account %s."
-msgstr "Você pode usar esse formulário para excluir permanentemente a conta %s do MPR."
-=======
-msgid "You can use this form to permanently delete the AUR account %s."
-msgstr "Você pode usar este formulário para excluir permanentemente a conta %s do AUR."
->>>>>>> 8c665d16
+msgstr "Você pode usar este formulário para excluir permanentemente a conta %s do MPR."
 
 #: template/account_delete.php
 #, php-format
@@ -1420,13 +1402,8 @@
 #: template/account_edit_form.php
 msgid ""
 "The following information is only required if you want to submit packages to"
-<<<<<<< HEAD
 " the makedeb Package Repository."
-msgstr "A informação a seguir é necessária apenas se você deseja enviar pacotes para o Repositório de Usuário do Arch."
-=======
-" the Arch User Repository."
-msgstr "A informação a seguir é necessária apenas se você deseja enviar pacotes para o Arch User Repository."
->>>>>>> 8c665d16
+msgstr "A informação a seguir é necessária apenas se você deseja enviar pacotes para o makedeb Package Repository."
 
 #: template/account_edit_form.php
 msgid "SSH Public Key"
@@ -2216,11 +2193,7 @@
 "Welcome to the makedeb Package Repository! In order to set an initial password for"
 " your new account, please click the link [1] below. If the link does not "
 "work, try copying and pasting it into your browser."
-<<<<<<< HEAD
-msgstr "Bem-vindo ao makedeb Package Repository! Para definir uma senha inicial para sua nova conta, por favor clique no link [1] abaixo. Se o link não funcionar, tente copiar e colá-lo no seu navegador."
-=======
-msgstr "Bem-vindo ao Arch User Repository! Para definir uma senha inicial para sua nova conta, clique no link [1] abaixo. Se o link não funcionar, tente copiar e colá-lo no seu navegador."
->>>>>>> 8c665d16
+msgstr "Bem-vindo ao makedeb Package Repository! Para definir uma senha inicial para sua nova conta, clique no link [1] abaixo. Se o link não funcionar, tente copiar e colá-lo no seu navegador."
 
 #: scripts/notify.py
 #, python-brace-format
