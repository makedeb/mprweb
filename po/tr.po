--- conflicted
+++ resolved
@@ -2175,13 +2175,8 @@
 msgstr "Geri"
 
 #: scripts/notify.py
-<<<<<<< HEAD
 msgid "MPR Password Reset"
-msgstr ""
-=======
-msgid "AUR Password Reset"
-msgstr "AUR Şifre Sıfırlama"
->>>>>>> 8c665d16
+msgstr "MPR Şifre Sıfırlama"
 
 #: scripts/notify.py
 #, python-brace-format
@@ -2192,13 +2187,8 @@
 msgstr "E-posta adresinizle ilişkili {user} hesabı için bir şifre sıfırlama isteği gönderildi. Şifrenizi sıfırlamak isterseniz, aşağıdaki bağlantıyı [1] takip edin, aksi takdirde bu mesajı dikkate almayın; hiçbir şey olmaz."
 
 #: scripts/notify.py
-<<<<<<< HEAD
 msgid "Welcome to the makedeb Package Repository"
-msgstr ""
-=======
-msgid "Welcome to the Arch User Repository"
 msgstr "Arch Kullanıcı Deposuna Hoş Geldiniz"
->>>>>>> 8c665d16
 
 #: scripts/notify.py
 msgid ""
@@ -2209,13 +2199,8 @@
 
 #: scripts/notify.py
 #, python-brace-format
-<<<<<<< HEAD
 msgid "MPR Comment for {pkgbase}"
-msgstr ""
-=======
-msgid "AUR Comment for {pkgbase}"
 msgstr "{pkgbase} için yorum yapın"
->>>>>>> 8c665d16
 
 #: scripts/notify.py
 #, python-brace-format
@@ -2231,13 +2216,8 @@
 
 #: scripts/notify.py
 #, python-brace-format
-<<<<<<< HEAD
 msgid "MPR Package Update: {pkgbase}"
-msgstr ""
-=======
-msgid "AUR Package Update: {pkgbase}"
 msgstr "Diğer paket güncellemeleri: {pkgbase}"
->>>>>>> 8c665d16
 
 #: scripts/notify.py
 #, python-brace-format
@@ -2246,13 +2226,8 @@
 
 #: scripts/notify.py
 #, python-brace-format
-<<<<<<< HEAD
 msgid "MPR Out-of-date Notification for {pkgbase}"
-msgstr ""
-=======
-msgid "AUR Out-of-date Notification for {pkgbase}"
-msgstr "{pkgbase} için AUR Güncel Değil Bildirimi"
->>>>>>> 8c665d16
+msgstr "{pkgbase} için MPR Güncel Değil Bildirimi"
 
 #: scripts/notify.py
 #, python-brace-format
@@ -2261,13 +2236,8 @@
 
 #: scripts/notify.py
 #, python-brace-format
-<<<<<<< HEAD
 msgid "MPR Ownership Notification for {pkgbase}"
-msgstr ""
-=======
-msgid "AUR Ownership Notification for {pkgbase}"
-msgstr "{pkgbase} için AUR Sahiplik Bildirimi"
->>>>>>> 8c665d16
+msgstr "{pkgbase} için MPR Sahiplik Bildirimi"
 
 #: scripts/notify.py
 #, python-brace-format
@@ -2281,13 +2251,8 @@
 
 #: scripts/notify.py
 #, python-brace-format
-<<<<<<< HEAD
 msgid "MPR Co-Maintainer Notification for {pkgbase}"
-msgstr ""
-=======
-msgid "AUR Co-Maintainer Notification for {pkgbase}"
-msgstr "{pkgbase} için AUR Ortak Bakıcı bildirimi"
->>>>>>> 8c665d16
+msgstr "{pkgbase} için MPR Ortak Bakıcı bildirimi"
 
 #: scripts/notify.py
 #, python-brace-format
@@ -2301,13 +2266,8 @@
 
 #: scripts/notify.py
 #, python-brace-format
-<<<<<<< HEAD
 msgid "MPR Package deleted: {pkgbase}"
-msgstr ""
-=======
-msgid "AUR Package deleted: {pkgbase}"
-msgstr "AUR Paketi silindi: {pkgbase}"
->>>>>>> 8c665d16
+msgstr "MPR Paketi silindi: {pkgbase}"
 
 #: scripts/notify.py
 #, python-brace-format
