# SOME DESCRIPTIVE TITLE.
# Copyright (C) YEAR THE PACKAGE'S COPYRIGHT HOLDER
# This file is distributed under the same license as the MPRWEB package.
# 
# Translators:
# Heimen Stoffels <vistausss@fastmail.com>, 2021-2022
# Heimen Stoffels <vistausss@fastmail.com>, 2015,2021
# jelly <jelle@vdwaa.nl>, 2011
# Kevin Morris <kevr@0cost.org>, 2022
# Sietse <sietse@vdmolen.eu>, 2013
# Sietse <sietse@vdmolen.eu>, 2013
# Wijnand Modderman-Lenstra <accounts+transifex@maze.io>, 2015
msgid ""
msgstr ""
"Project-Id-Version: aurweb\n"
"Report-Msgid-Bugs-To: https://bugs.archlinux.org/index.php?project=2\n"
"POT-Creation-Date: 2020-01-31 09:29+0100\n"
"PO-Revision-Date: 2022-01-18 17:18+0000\n"
"Last-Translator: Kevin Morris <kevr@0cost.org>\n"
"Language-Team: Dutch (http://www.transifex.com/lfleischer/aurweb/language/nl/)\n"
"MIME-Version: 1.0\n"
"Content-Type: text/plain; charset=UTF-8\n"
"Content-Transfer-Encoding: 8bit\n"
"Language: nl\n"
"Plural-Forms: nplurals=2; plural=(n != 1);\n"

#: html/404.php
msgid "Page Not Found"
msgstr "Pagina niet gevonden"

#: html/404.php
msgid "Sorry, the page you've requested does not exist."
msgstr "De opgevraagde pagina bestaat niet."

#: html/404.php template/pkgreq_close_form.php
msgid "Note"
msgstr "Opmerking"

#: html/404.php
msgid "Git clone URLs are not meant to be opened in a browser."
msgstr "Git clone-url's horen niet te worden geopend in een webbrowser."

#: html/404.php
#, php-format
msgid "To clone the Git repository of %s, run %s."
msgstr "Wilt u de Git-repo van %s klonen? Voer dan %s uit."

#: html/404.php
#, php-format
msgid "Click %shere%s to return to the %s details page."
msgstr "Klik %shier%s om terug te keren naar de %s informatiepagina."

#: html/503.php
msgid "Service Unavailable"
msgstr "Dienst is niet beschikbaar"

#: html/503.php
msgid ""
"Don't panic! This site is down due to maintenance. We will be back soon."
msgstr "Raak niet in paniek: de website is vanwege werkzaamheden uit de lucht. We zijn zo spoedig mogelijk weer terug."

#: html/account.php
msgid "Account"
msgstr "Account"

#: html/account.php template/header.php
msgid "Accounts"
msgstr "Accounts"

#: html/account.php html/addvote.php
msgid "You are not allowed to access this area."
msgstr "U heeft geen toegang tot deze sectie."

#: html/account.php
msgid "Could not retrieve information for the specified user."
msgstr "Er kan geen informatie worden opgehaald over de opgegeven gebruiker."

#: html/account.php
msgid "You do not have permission to edit this account."
msgstr "U bent niet bevoegd om dit account te bewerken."

#: html/account.php lib/acctfuncs.inc.php
msgid "Invalid password."
msgstr "Ongeldig wachtwoord."

#: html/account.php
msgid "Use this form to search existing accounts."
msgstr "Gebruik dit formulier om te zoeken naar bestaande accounts."

#: html/account.php
msgid "You must log in to view user information."
msgstr "Log in om gebruikersinformatie te bekijken."

#: html/addvote.php template/tu_list.php
msgid "Add Proposal"
msgstr "Voorstel doen"

#: html/addvote.php
msgid "Invalid token for user action."
msgstr "Ongeldige toegangssleutel voor gebruikersactie."

#: html/addvote.php
msgid "Username does not exist."
msgstr "Deze gebruikersnaam bestaat niet."

#: html/addvote.php
#, php-format
msgid "%s already has proposal running for them."
msgstr "%s heeft hier al een voorstel voor ingediend."

#: html/addvote.php
msgid "Invalid type."
msgstr "Ongeldig type."

#: html/addvote.php
msgid "Proposal cannot be empty."
msgstr "U mag geen blanco voorstel doen."

#: html/addvote.php
msgid "New proposal submitted."
msgstr "Het nieuwe voorstel is ingediend."

#: html/addvote.php
msgid "Submit a proposal to vote on."
msgstr "Dien een voorstel in om op te stemmen."

#: html/addvote.php
msgid "Applicant/TU"
msgstr "Aanvrager/TU"

#: html/addvote.php
msgid "(empty if not applicable)"
msgstr "(laat leeg indien niet van toepassing)"

#: html/addvote.php template/account_search_results.php
#: template/pkgreq_results.php
msgid "Type"
msgstr "Type"

#: html/addvote.php
msgid "Addition of a TU"
msgstr "Toevoeging van een TU"

#: html/addvote.php
msgid "Removal of a TU"
msgstr "Verwijdering van een TU"

#: html/addvote.php
msgid "Removal of a TU (undeclared inactivity)"
msgstr "Verwijdering van een TU (onverklaarbare inactiviteit)"

#: html/addvote.php
msgid "Amendment of Bylaws"
msgstr "Wijziging van de statuten"

#: html/addvote.php template/tu_list.php
msgid "Proposal"
msgstr "Voorstel"

#: html/addvote.php
msgid "Submit"
msgstr "Versturen"

#: html/comaintainers.php template/comaintainers_form.php
msgid "Manage Co-maintainers"
msgstr "Mede-onderhouders beheren"

#: html/commentedit.php template/pkg_comments.php
msgid "Edit comment"
msgstr "Opmerking bewerken"

#: html/home.php template/header.php
msgid "Dashboard"
msgstr "Overzicht"

#: html/home.php template/header.php
msgid "Home"
msgstr "Startpagina"

#: html/home.php
msgid "My Flagged Packages"
msgstr "Mijn gemarkeerde pakketten"

#: html/home.php
msgid "My Requests"
msgstr "Mijn verzoeken"

#: html/home.php
msgid "My Packages"
msgstr "Mijn pakketten"

#: html/home.php
msgid "Search for packages I maintain"
msgstr "Zoeken naar pakketten die ik beheer"

#: html/home.php
msgid "Co-Maintained Packages"
msgstr "Mede-onderhouden pakketten"

#: html/home.php
msgid "Search for packages I co-maintain"
msgstr "Zoeken naar pakketten die ik mede onderhoud"

#: html/home.php
#, php-format
msgid ""
"Welcome to the MPR! Please read the %sMPR User Guidelines%s and %sMPR TU "
"Guidelines%s for more information."
<<<<<<< HEAD
msgstr "Welkom bij de MPR! Lees de %sMPR-gebruikersrichtlijnen%s en de %sMPR-ontwikkelaarsrichtlijnen%s voor meer informatie."
=======
msgstr "Welkom op AUR! Bekijk voor meer informatie de %sAUR-gebruikersrichtlijnen%s en %sAUR-ontwikkelaarsrichtlijnen%s."
>>>>>>> 8c665d16

#: html/home.php
#, php-format
msgid ""
"Contributed PKGBUILDs %smust%s conform to the %sArch Packaging Standards%s "
"otherwise they will be deleted!"
msgstr "Bijgedragen PKGBUILDs %smoeten%s voldoen aan de %sArch-pakketstandaarden%s, anders worden ze verwijderd!"

#: html/home.php
msgid "Remember to vote for your favourite packages!"
msgstr "Vergeet niet te stemmen op uw favoriete pakketten!"

#: html/home.php
msgid "Some packages may be provided as binaries in [community]."
msgstr "Sommige pakketten in [community] kunnen worden aangeleverd als uitvoerbare bestanden."

#: html/home.php
msgid "DISCLAIMER"
msgstr "DISCLAIMER"

#: html/home.php template/footer.php
msgid ""
"MPR packages are user produced content. Any use of the provided files is at "
"your own risk."
msgstr "AUR-pakketten zijn volledig samengesteld door gebruikers. Gebruik hiervan is op eigen risico."

#: html/home.php
msgid "Learn more..."
msgstr "Meer informatie…"

#: html/home.php
msgid "Support"
msgstr "Ondersteuning"

#: html/home.php
msgid "Package Requests"
msgstr "Pakketverzoeken"

#: html/home.php
#, php-format
msgid ""
"There are three types of requests that can be filed in the %sPackage "
"Actions%s box on the package details page:"
msgstr "Er zijn drie soorten verzoeken die kunnen worden ingediend middels het %sPakketacties%s-veld op de pakketinformatiepagina:"

#: html/home.php
msgid "Orphan Request"
msgstr "Onteigeningsverzoek"

#: html/home.php
msgid ""
"Request a package to be disowned, e.g. when the maintainer is inactive and "
"the package has been flagged out-of-date for a long time."
msgstr "Verzoek om het pakket te markeren als onteigend, bijv. als de eigenaar inactief is en het pakket langere tijd als verouderd gemarkeerd is."

#: html/home.php
msgid "Deletion Request"
msgstr "Verwijderingsverzoek"

#: html/home.php
msgid ""
"Request a package to be removed from the makedeb Package Repository. Please do not"
" use this if a package is broken and can be fixed easily. Instead, contact "
"the package maintainer and file orphan request if necessary."
<<<<<<< HEAD
msgstr "Verzoek om een pakket uit de makedeb Package Repository te laten verwijderen. Gebruik dit niet als een pakket niet naar behoren functioneert en eenvoudig gerepareerd kan worden. Neem in zo'n geval contact op met de pakketontwikkelaar en open zo nodig een weesverzoek."
=======
msgstr "Verzoek om een pakket uit de Arch User Repository te laten verwijderen. Gebruik dit niet als een pakket niet naar behoren functioneert en eenvoudig gerepareerd kan worden. Neem in dat geval contact op met de eigenaar en open zo nodig een onteigeningsverzoek."
>>>>>>> 8c665d16

#: html/home.php
msgid "Merge Request"
msgstr "Samenvoegverzoek"

#: html/home.php
msgid ""
"Request a package to be merged into another one. Can be used when a package "
"needs to be renamed or replaced by a split package."
msgstr "Verzoek om een pakket samen te laten voegen met een ander pakket. Dit kan gebruikt worden als een pakketnaam gewijzigd moet worden of vervangen wordt door een opgesplitst pakket."

#: html/home.php
#, php-format
msgid ""
"If you want to discuss a request, you can use the %saur-requests%s mailing "
"list. However, please do not use that list to file requests."
msgstr "Als u het verzoek wilt bediscussiëren, dan kunt u hiervoor de %saur-requests%s-mailinglijst gebruiken. Gebruik deze lijst niet om verzoeken in te dienen."

#: html/home.php
msgid "Submitting Packages"
msgstr "Pakketten bijdragen"

#: html/home.php
#, php-format
msgid ""
"Git over SSH is now used to submit packages to the MPR. See the %sSubmitting"
" packages%s section of the makedeb Package Repository ArchWiki page for more "
"details."
<<<<<<< HEAD
msgstr "Git via SSA is nu in gebruik om pakketten bij te dragen aan de MPR. Zie de %sHet bijdragen van pakketten%s-gedeelte van de makedeb Package Repository ArchWiki-pagina voor meer details."

#: html/home.php
msgid "The following SSH fingerprints are used for the MPR:"
msgstr "De volgende SSH-vingerafdrukken worden gebruikt voor de MPR:"
=======
msgstr "U dient git via ssh te gebruiken om pakketten bij te dragen aan de AUR. Bekijk voor meer informatie de pagina %sPakketten bijdragen%s op de Arch User Repository ArchWiki-pagina."

#: html/home.php
msgid "The following SSH fingerprints are used for the AUR:"
msgstr "De volgende ssh-vingerafdrukken worden gebruikt voor de AUR:"
>>>>>>> 8c665d16

#: html/home.php
msgid "Discussion"
msgstr "Discussiëren"

#: html/home.php
#, php-format
msgid ""
"General discussion regarding the makedeb Package Repository (MPR) and Trusted User"
" structure takes place on %saur-general%s. For discussion relating to the "
<<<<<<< HEAD
"development of the MPR web interface, use the %saur-dev%s mailing list."
msgstr "Algemene discussies met betrekking tot de makedeb Package Repository (MPR) en de opzet van Trusted Users vinden plaats op %saur-general%s. Voor discussies gerelateerd aan de ontwikkeling van de MPR web interface, gebruik de %saur-dev%s mailinglijst."
=======
"development of the AUR web interface, use the %saur-dev%s mailing list."
msgstr "Algemene discussies met betrekking tot de Arch User Repository (AUR) en de opzet van Trusted Users vinden plaats op %saur-general%s. Discussies met betrekking tot de ontwikkeling van de AUR-webapp vinden plaats op de %saur-dev%s-mailinglijst."
>>>>>>> 8c665d16

#: html/home.php
msgid "Bug Reporting"
msgstr "Bugmeldingen"

#: html/home.php
#, php-format
msgid ""
"If you find a bug in the MPR web interface, please fill out a bug report on "
"our %sbug tracker%s. Use the tracker to report bugs in the MPR web interface"
" %sonly%s. To report packaging bugs contact the package maintainer or leave "
"a comment on the appropriate package page."
msgstr "Als u een bug tegenkomt in de AUR-webapp, open dan een ticket op onze %sbugtracker%s. Gebruik de bugtracker %salléén%s om bugs over AUR te melden. Als u fouten tegenkomt in een pakketsamenstelling, meld dit dan aan de eigenaar of laat een opmerking achter op de bijbehorende pakketpagina."

#: html/home.php
msgid "Package Search"
msgstr "Zoeken naar pakketten"

#: html/index.php
msgid "Adopt"
msgstr "Eigenaar worden"

#: html/index.php
msgid "Vote"
msgstr "Stemmen"

#: html/index.php
msgid "UnVote"
msgstr "Stem intrekken"

#: html/index.php template/pkg_search_form.php template/pkg_search_results.php
msgid "Notify"
msgstr "Melding bij activiteit"

#: html/index.php template/pkg_search_results.php
msgid "UnNotify"
msgstr "Geen melding bij activiteit"

#: html/index.php
msgid "UnFlag"
msgstr "Demarkeren"

#: html/login.php template/header.php
msgid "Login"
msgstr "Inloggen"

#: html/login.php html/tos.php
#, php-format
msgid "Logged-in as: %s"
msgstr "Ingelogd als: %s"

#: html/login.php template/header.php
msgid "Logout"
msgstr "Uitloggen"

#: html/login.php
msgid "Enter login credentials"
msgstr "Voer uw inloggegevens in"

#: html/login.php
msgid "User name or primary email address"
msgstr "Gebruikersnaam of e-mailadres"

#: html/login.php template/account_delete.php template/account_edit_form.php
msgid "Password"
msgstr "Wachtwoord"

#: html/login.php
msgid "Remember me"
msgstr "Onthoud mij"

#: html/login.php
msgid "Forgot Password"
msgstr "Wachtwoord vergeten"

#: html/login.php
#, php-format
msgid ""
"HTTP login is disabled. Please %sswitch to HTTPs%s if you want to login."
msgstr "Inloggen via http is uitgeschakeld. %sSchakel over naar https%s om in te loggen."

#: html/packages.php template/pkg_search_form.php
msgid "Search Criteria"
msgstr "Zoekcriteria"

#: html/packages.php template/header.php template/pkgbase_details.php
#: template/stats/general_stats_table.php template/stats/user_table.php
msgid "Packages"
msgstr "Pakketten"

#: html/packages.php
msgid "Error trying to retrieve package details."
msgstr "De pakketinformatie kan niet worden opgehaald."

#: html/passreset.php lib/acctfuncs.inc.php
msgid "Missing a required field."
msgstr "Er is een verplicht veld leeggelaten."

#: html/passreset.php lib/acctfuncs.inc.php
msgid "Password fields do not match."
msgstr "De wachtwoordvelden komen niet overeen."

#: html/passreset.php lib/acctfuncs.inc.php
#, php-format
msgid "Your password must be at least %s characters."
msgstr "Uw wachtwoord dient minimaal %s tekens te bevatten."

#: html/passreset.php
msgid "Invalid e-mail."
msgstr "Ongeldig e-mailadres."

#: html/passreset.php
msgid "Password Reset"
msgstr "Wachtwoordherstel"

#: html/passreset.php
msgid "Check your e-mail for the confirmation link."
msgstr "Er is een e-mail met bevestigingslink aan u verstuurd."

#: html/passreset.php
msgid "Your password has been reset successfully."
msgstr "Uw wachtwoord is hersteld."

#: html/passreset.php
msgid "Confirm your user name or primary e-mail address:"
msgstr "Bevestig uw gebruikersnaam of e-mailadres:"

#: html/passreset.php
msgid "Enter your new password:"
msgstr "Voer uw nieuwe wachtwoord in:"

#: html/passreset.php
msgid "Confirm your new password:"
msgstr "Bevestig uw nieuwe wachtwoord:"

#: html/passreset.php html/tos.php
msgid "Continue"
msgstr "Doorgaan"

#: html/passreset.php
#, php-format
msgid ""
"If you have forgotten the user name and the primary e-mail address you used "
"to register, please send a message to the %saur-general%s mailing list."
msgstr "Als u uw gebruikersnaam en e-mailadres vergeten bent, stuur dan een bericht aan de %saur-general%s-mailinglijst."

#: html/passreset.php
msgid "Enter your user name or your primary e-mail address:"
msgstr "Voer uw gebruikersnaam of e-mailadres in:"

#: html/pkgbase.php
msgid "Package Bases"
msgstr "Basispakketten"

#: html/pkgbase.php
msgid ""
"The selected packages have not been disowned, check the confirmation "
"checkbox."
msgstr "De geselecteerde pakketten zijn niet onteigend. Kruis het bevestigingsvakje aan."

#: aurweb/routers/packages.py
msgid ""
"The selected packages have not been adopted, check the confirmation "
"checkbox."
msgstr "De geselecteerde pakketten zijn niet overgedragen. Kruis het bevestigingsvakje aan."

#: html/pkgbase.php lib/pkgreqfuncs.inc.php
msgid "Cannot find package to merge votes and comments into."
msgstr "Er is geen pakket gevonden om stemmen en opmerkingen mee samen te voegen."

#: html/pkgbase.php lib/pkgreqfuncs.inc.php
msgid "Cannot merge a package base with itself."
msgstr "Het basispakket kan niet met zichzelf worden samengevoegd."

#: html/pkgbase.php
msgid ""
"The selected packages have not been deleted, check the confirmation "
"checkbox."
msgstr "De geselecteerde pakketten zijn niet gewist. Kruis het bevestigingsvakje aan."

#: html/pkgdel.php
msgid "Package Deletion"
msgstr "Pakketverwijdering"

#: html/pkgdel.php template/pkgbase_actions.php
msgid "Delete Package"
msgstr "Pakket verwijderen"

#: html/pkgdel.php
#, php-format
msgid ""
"Use this form to delete the package base %s%s%s and the following packages "
<<<<<<< HEAD
"from the MPR: "
msgstr "Gebruik dit formulier om basispakket %s%s%s te verwijderen van MPR met inbegrip van de volgende pakketten:"
=======
"from the AUR: "
msgstr "Gebruik dit formulier om het basispakket ‘%s%s%s’, te verwijderen van AUR, evenals de volgende pakketten:"
>>>>>>> 8c665d16

#: html/pkgdel.php
msgid "Deletion of a package is permanent. "
msgstr "De verwijdering is permanent."

#: html/pkgdel.php html/pkgmerge.php
msgid "Select the checkbox to confirm action."
msgstr "Kruis het veld aan om de actie te bevestigen."

#: html/pkgdel.php
msgid "Confirm package deletion"
msgstr "Verwijdering bevestigen"

#: html/pkgdel.php template/account_delete.php
msgid "Delete"
msgstr "Verwijderen"

#: html/pkgdel.php
msgid "Only Trusted Users and Developers can delete packages."
msgstr "Alleen Trusted Users en Developers kunnen pakketten verwijderen."

#: html/pkgdisown.php template/pkgbase_actions.php
msgid "Disown Package"
msgstr "Pakket onteigenen"

#: html/pkgdisown.php
#, php-format
msgid ""
"Use this form to disown the package base %s%s%s which includes the following"
" packages: "
msgstr "Gebruik dit formulier om het basispakket ‘%s%s%s’, te onteigenen, evenals de volgende pakketten:"

#: html/pkgdisown.php
msgid ""
"By selecting the checkbox, you confirm that you want to no longer be a "
"package co-maintainer."
msgstr "Door het bevestigingsvakje aan te kruisen, stemt u in met het feit dat u geen mede-onderhouder meer bent."

#: html/pkgdisown.php
#, php-format
msgid ""
"By selecting the checkbox, you confirm that you want to disown the package "
"and transfer ownership to %s%s%s."
msgstr "Door het bevestigingsvakje aan te kruisen, bevestigt u dat u het pakket wilt onteigenen en het wilt overdragen aan %s%s%s."

#: html/pkgdisown.php
msgid ""
"By selecting the checkbox, you confirm that you want to disown the package."
msgstr "Door het bevestigingsvakje aan te kruisen, stemt u in met het onteigenen van het pakket."

#: html/pkgdisown.php
msgid "Confirm to disown the package"
msgstr "Bevestig de pakketonteigening"

#: html/pkgdisown.php
msgid "Disown"
msgstr "Onteigenen"

#: html/pkgdisown.php
msgid "Only Trusted Users and Developers can disown packages."
msgstr "Alleen Trusted Users en Developers kunnen pakketten onteigenen."

#: html/pkgflagcomment.php
msgid "Flag Comment"
msgstr "Markeringsopmerking"

#: html/pkgflag.php
msgid "Flag Package Out-Of-Date"
msgstr "Pakket markeren als verouderd"

#: templates/packages/flag.html
msgid ""
"This seems to be a VCS package. Please do %snot%s flag it out-of-date if the"
" package version in the AUR does not match the most recent commit. Flagging "
"this package should only be done if the sources moved or changes in the "
"PKGBUILD are required because of recent upstream changes."
msgstr "Dit lijkt een VCS-pakket te zijn. Markeer dit pakket %sniet%s als verouderd als de pakketversie op AUR niet overeenkomt met de recentste commit. Markeer het alleen als de broncodelocatie gewijzigd is of de PKGBUILD moet worden aangepast."

#: html/pkgflag.php
#, php-format
msgid ""
"Use this form to flag the package base %s%s%s and the following packages "
"out-of-date: "
msgstr "Gebruik dit formulier om het basispakket ‘%s%s%s’ te markeren als verouderd, evenals de volgende pakketten:"

#: html/pkgflag.php
#, php-format
msgid ""
"Please do %snot%s use this form to report bugs. Use the package comments "
"instead."
msgstr "Gebruik dit formulier %sniet%s om bugs te melden. Bugs kunt u melden in de opmerkingen."

#: html/pkgflag.php
msgid ""
"Enter details on why the package is out-of-date below, preferably including "
"links to the release announcement or the new release tarball."
msgstr "Vertel hieronder duidelijk waarom het pakket verouderd is, bij voorkeur met een link naar de aankondiging van de nieuwe versie of een link naar de tarball."

#: html/pkgflag.php template/pkgreq_close_form.php template/pkgreq_form.php
#: template/pkgreq_results.php
msgid "Comments"
msgstr "Opmerkingen"

#: html/pkgflag.php
msgid "Flag"
msgstr "Markeren"

#: html/pkgflag.php
msgid "Only registered users can flag packages out-of-date."
msgstr "Alleen geregistreerde gebruikers kunnen pakketten markeren als verouderd."

#: html/pkgmerge.php
msgid "Package Merging"
msgstr "Pakketsamenvoeging"

#: html/pkgmerge.php template/pkgbase_actions.php
msgid "Merge Package"
msgstr "Pakket samenvoegen"

#: html/pkgmerge.php
#, php-format
msgid "Use this form to merge the package base %s%s%s into another package. "
msgstr "Gebruik dit formulier om het basispakket ‘%s%s%s’ samen te voegen met een ander pakket."

#: html/pkgmerge.php
msgid "The following packages will be deleted: "
msgstr "De volgende pakketten worden verwijderd:"

#: html/pkgmerge.php
msgid "Once the package has been merged it cannot be reversed. "
msgstr "Als dit pakket is samengevoegd, dan kan het proces niet worden teruggedraaid."

#: html/pkgmerge.php
msgid "Enter the package name you wish to merge the package into. "
msgstr "Geef de naam op van het pakket waarmee dit pakket moet worden samengevoegd."

#: html/pkgmerge.php
msgid "Merge into:"
msgstr "Samenvoegen met:"

#: html/pkgmerge.php
msgid "Confirm package merge"
msgstr "Samenvoeging bevestigen"

#: html/pkgmerge.php template/pkgreq_form.php
msgid "Merge"
msgstr "Samenvoegen"

#: html/pkgmerge.php
msgid "Only Trusted Users and Developers can merge packages."
msgstr "Alleen Trusted Users en Developers kunnen pakketten samenvoegen."

#: html/pkgreq.php template/pkgbase_actions.php template/pkgreq_form.php
msgid "Submit Request"
msgstr "Verzoek indienen"

#: html/pkgreq.php template/pkgreq_close_form.php
msgid "Close Request"
msgstr "Verzoek sluiten"

#: html/pkgreq.php lib/aur.inc.php lib/pkgfuncs.inc.php
msgid "First"
msgstr "Eerste"

#: html/pkgreq.php lib/aur.inc.php lib/pkgfuncs.inc.php
msgid "Previous"
msgstr "Vorige"

#: html/pkgreq.php lib/aur.inc.php lib/pkgfuncs.inc.php template/tu_list.php
msgid "Next"
msgstr "Volgende"

#: html/pkgreq.php lib/aur.inc.php lib/pkgfuncs.inc.php
msgid "Last"
msgstr "Laatste"

#: html/pkgreq.php template/header.php
msgid "Requests"
msgstr "Verzoeken"

#: html/register.php template/header.php
msgid "Register"
msgstr "Registreren"

#: html/register.php
msgid "Use this form to create an account."
msgstr "Gebruik dit formulier om een ​​account aan te maken."

#: html/tos.php
msgid "Terms of Service"
msgstr "Algemene voorwaarden"

#: html/tos.php
msgid ""
"The following documents have been updated. Please review them carefully:"
msgstr "De volgende documenten zijn bijgewerkt - lees ze zorgvuldig door:"

#: html/tos.php
#, php-format
msgid "revision %d"
msgstr "revisie %d"

#: html/tos.php
msgid "I accept the terms and conditions above."
msgstr "Ik ga akkoord met de algemene voorwaarden."

#: html/tu.php template/account_details.php template/header.php
msgid "Trusted User"
msgstr "Trusted User"

#: html/tu.php
msgid "Could not retrieve proposal details."
msgstr "Het voorstel kan niet worden geladen."

#: html/tu.php
msgid "Voting is closed for this proposal."
msgstr "U kunt niet meer stemmen op dit voorstel."

#: html/tu.php
msgid "Only Trusted Users are allowed to vote."
msgstr "Alleen Trusted Users zijn bevoegd om te stemmen."

#: html/tu.php
msgid "You cannot vote in an proposal about you."
msgstr "U kunt niet stemmen op een voorstel over u."

#: html/tu.php
msgid "You've already voted for this proposal."
msgstr "U heeft al gestemd op dit voorstel."

#: html/tu.php
msgid "Vote ID not valid."
msgstr "Uw stem-ID is ongeldig."

#: html/tu.php template/tu_list.php
msgid "Current Votes"
msgstr "Huidig aantal stemmen"

#: html/tu.php
msgid "Past Votes"
msgstr "Eerdere stemmen"

#: html/voters.php template/tu_details.php
msgid "Voters"
msgstr "Stemmers"

#: lib/acctfuncs.inc.php
msgid ""
"Account registration has been disabled for your IP address, probably due to "
"sustained spam attacks. Sorry for the inconvenience."
msgstr "Registratie is uitgeschakeld op uw IP-adres, waarschijnlijk vanwege langdurige spamaanvallen. Excuses voor het ongemak."

#: lib/acctfuncs.inc.php
msgid "Missing User ID"
msgstr "Gebruikers-ID ontbreekt"

#: lib/acctfuncs.inc.php
msgid "The username is invalid."
msgstr "De gebruikersnaam is ongeldig."

#: lib/acctfuncs.inc.php
#, php-format
msgid "It must be between %s and %s characters long"
msgstr "Het moet tussen de %s en %s tekens bevatten"

#: lib/acctfuncs.inc.php
msgid "Start and end with a letter or number"
msgstr "Begin en eindig met een letter of nummer"

#: lib/acctfuncs.inc.php
msgid "Can contain only one period, underscore or hyphen."
msgstr "Mag maar één punt, komma of koppelteken bevatten."

#: lib/acctfuncs.inc.php
msgid "Please confirm your new password."
msgstr "Bevestig uw nieuwe wachtwoord."

#: lib/acctfuncs.inc.php
msgid "The email address is invalid."
msgstr "Het e-mailadres is ongeldig."

#: lib/acctfuncs.inc.php
msgid "The backup email address is invalid."
msgstr "Het tweede e-mailadres is ongeldig."

#: lib/acctfuncs.inc.php
msgid "The home page is invalid, please specify the full HTTP(s) URL."
msgstr "Het website-adres is ongeldig. Geef een volledige http(s)-url op."

#: lib/acctfuncs.inc.php
msgid "The PGP key fingerprint is invalid."
msgstr "De PGP-vingerafdruk is ongeldig."

#: lib/acctfuncs.inc.php
msgid "The SSH public key is invalid."
msgstr "De publieke SSH-sleutel is ongeldig."

#: lib/acctfuncs.inc.php
msgid "Cannot increase account permissions."
msgstr "De accountbevoegdheden kunnen niet worden uitgebreid."

#: lib/acctfuncs.inc.php
msgid "Language is not currently supported."
msgstr "Deze taal wordt momenteel niet ondersteund."

#: lib/acctfuncs.inc.php
msgid "Timezone is not currently supported."
msgstr "Deze tijdzone wordt momenteel niet ondersteund."

#: lib/acctfuncs.inc.php
#, php-format
msgid "The username, %s%s%s, is already in use."
msgstr "De gebruikersnaam, %s%s%s, is al in gebruik."

#: lib/acctfuncs.inc.php
#, php-format
msgid "The address, %s%s%s, is already in use."
msgstr "Het adres, %s%s%s, is al in gebruik."

#: lib/acctfuncs.inc.php
#, php-format
msgid "The SSH public key, %s%s%s, is already in use."
msgstr "De publieke ssh-sleutel, %s%s%s, is al in gebruik."

#: lib/acctfuncs.inc.php
msgid "The CAPTCHA is missing."
msgstr "U heeft de captcha niet ingevuld."

#: lib/acctfuncs.inc.php
msgid "This CAPTCHA has expired. Please try again."
msgstr "Deze captcha is verlopen - probeer het opnieuw."

#: lib/acctfuncs.inc.php
msgid "The entered CAPTCHA answer is invalid."
msgstr "Het opgegeven captcha-antwoord is ongeldig."

#: lib/acctfuncs.inc.php
#, php-format
msgid "Error trying to create account, %s%s%s."
msgstr "Er is een fout opgetreden tijdens het aanmaken van het account ‘%s%s%s’."

#: lib/acctfuncs.inc.php
#, php-format
msgid "The account, %s%s%s, has been successfully created."
msgstr "Het account, %s%s%s, is aangemaakt."

#: lib/acctfuncs.inc.php
msgid "A password reset key has been sent to your e-mail address."
msgstr "Er is een wachtwoordherstelsleutel verstuurd naar uw e-mailadres."

#: lib/acctfuncs.inc.php
msgid "Click on the Login link above to use your account."
msgstr "Klik op bovenstaande inloglink om uw account in gebruik te nemen."

#: lib/acctfuncs.inc.php
#, php-format
msgid "No changes were made to the account, %s%s%s."
msgstr "Er zijn geen aanpassingen gedaan aan het account ‘%s%s%s’."

#: lib/acctfuncs.inc.php
#, php-format
msgid "The account, %s%s%s, has been successfully modified."
msgstr "Het account, %s%s%s, is aangepast."

#: lib/acctfuncs.inc.php
msgid ""
"The login form is currently disabled for your IP address, probably due to "
"sustained spam attacks. Sorry for the inconvenience."
msgstr "Het inlogformulier is uitgeschakeld op uw IP-adres, waarschijnlijk vanwege langdurige spamaanvallen. Excuses voor het ongemak."

#: lib/acctfuncs.inc.php
msgid "Account suspended"
msgstr "Account is geschorst"

#: aurweb/routers/accounts.py
msgid "You do not have permission to suspend accounts."
msgstr "U bent niet bevoegd om accounts te schorsen."

#: lib/acctfuncs.inc.php
#, php-format
msgid ""
"Your password has been reset. If you just created a new account, please use "
"the link from the confirmation email to set an initial password. Otherwise, "
"please request a reset key on the %sPassword Reset%s page."
msgstr "Uw wachtwoord is hersteld. Als u net een nieuw account heeft aangemaakt, gebruik dan de link uit de bevestigingsmail om een wachtwoord te genereren. Als dat niet zo is, vraag dan een herstelsleutel aan op de %swachtwoordherstel%spagina."

#: lib/acctfuncs.inc.php
msgid "Bad username or password."
msgstr "Onjuiste gebruikersnaam of wachtwoord"

#: lib/acctfuncs.inc.php
msgid "An error occurred trying to generate a user session."
msgstr "Er is een fout opgetreden tijdens het aanmaken van een gebruikerssessie."

#: lib/acctfuncs.inc.php
msgid "Invalid e-mail and reset key combination."
msgstr "Ongeldige e-mailadres- en herstelsleutel-combinatie."

#: lib/aur.inc.php template/pkg_details.php
msgid "None"
msgstr "Geen"

#: lib/aur.inc.php template/pkgreq_results.php template/pkg_search_results.php
#, php-format
msgid "View account information for %s"
msgstr "Bekijk accountinformatie van %s"

#: lib/aurjson.class.php
msgid "Package base ID or package base name missing."
msgstr "De basispakket-id of -naam ontbreekt."

#: lib/aurjson.class.php lib/pkgbasefuncs.inc.php
msgid "You are not allowed to edit this comment."
msgstr "U bent niet bevoegd om deze opmerking te bewerken."

#: lib/aurjson.class.php
msgid "Comment does not exist."
msgstr "Deze opmerking bestaat niet."

#: lib/pkgbasefuncs.inc.php
msgid "Comment cannot be empty."
msgstr "U mag geen blanco opmerking achterlaten."

#: lib/pkgbasefuncs.inc.php
msgid "Comment has been added."
msgstr "De opmerking is toegevoegd."

#: lib/pkgbasefuncs.inc.php
msgid "You must be logged in before you can edit package information."
msgstr "Log in om pakketinformatie aan te passen."

#: lib/pkgbasefuncs.inc.php
msgid "Missing comment ID."
msgstr "Ontbrekende opmerkings-ID."

#: lib/pkgbasefuncs.inc.php
msgid "No more than 5 comments can be pinned."
msgstr "Er kunnen max. 5 opmerkingen worden vastgezet."

#: lib/pkgbasefuncs.inc.php
msgid "You are not allowed to pin this comment."
msgstr "U bent niet bevoegd om deze opmerking vast te maken."

#: lib/pkgbasefuncs.inc.php
msgid "You are not allowed to unpin this comment."
msgstr "U bent niet bevoegd om deze opmerking los te maken."

#: lib/pkgbasefuncs.inc.php
msgid "Comment has been pinned."
msgstr "De opmerking is vastgemaakt."

#: lib/pkgbasefuncs.inc.php
msgid "Comment has been unpinned."
msgstr "De opmerking is losgemaakt."

#: lib/pkgbasefuncs.inc.php lib/pkgfuncs.inc.php
msgid "Error retrieving package details."
msgstr "De pakketinformatie kan niet worden geladen."

#: lib/pkgbasefuncs.inc.php lib/pkgfuncs.inc.php
msgid "Package details could not be found."
msgstr "Er is geen pakketinformatie gevonden."

#: aurweb/routers/auth.py
msgid "Bad Referer header."
msgstr "Onjuiste doorverwijskop."

#: aurweb/routers/packages.py
msgid "You did not select any packages to be notified about."
msgstr "U heeft geen pakketten geselecteerd om meldingen over te ontvangen."

#: aurweb/routers/packages.py
msgid "The selected packages' notifications have been enabled."
msgstr "Meldingen omtrent de geselecteerde pakketten zijn ingeschakeld."

#: aurweb/routers/packages.py
msgid "You did not select any packages for notification removal."
msgstr "U heeft geen pakketten geselecteerd om meldingen van uit te schakelen."

#: aurweb/routers/packages.py
msgid "A package you selected does not have notifications enabled."
msgstr "Bij één van de geselecteerde pakketten zijn meldingen niet ingeschakeld."

#: aurweb/routers/packages.py
msgid "The selected packages' notifications have been removed."
msgstr "Meldingen omtrent de geselecteerde pakketten zijn uitgeschakeld."

#: lib/pkgbasefuncs.inc.php
msgid "You must be logged in before you can flag packages."
msgstr "Log in om pakketten te markeren."

#: lib/pkgbasefuncs.inc.php
msgid "You did not select any packages to flag."
msgstr "U heeft geen te markeren pakketten geselecteerd."

#: lib/pkgbasefuncs.inc.php
msgid "The selected packages have not been flagged, please enter a comment."
msgstr "De geselecteerde pakketten zijn nog niet gemarkeerd. Laat een opmerking achter."

#: lib/pkgbasefuncs.inc.php
msgid "The selected packages have been flagged out-of-date."
msgstr "De geselecteerde pakketten zijn gemarkeerd als verouderd."

#: lib/pkgbasefuncs.inc.php
msgid "You must be logged in before you can unflag packages."
msgstr "Log in om pakketten te demarkeren."

#: lib/pkgbasefuncs.inc.php
msgid "You did not select any packages to unflag."
msgstr "U heeft geen te demarkeren pakketten geselecteerd."

#: lib/pkgbasefuncs.inc.php
msgid "The selected packages have been unflagged."
msgstr "De geselecteerde pakketten zijn gedemarkeerd."

#: lib/pkgbasefuncs.inc.php
msgid "You do not have permission to delete packages."
msgstr "U bent niet bevoegd om pakketten te verwijderen."

#: lib/pkgbasefuncs.inc.php
msgid "You did not select any packages to delete."
msgstr "U hebt geen te verwijderen pakketten geselecteerd."

#: aurweb/routers/packages.py
msgid "One of the packages you selected does not exist."
msgstr "Eén van de geselecteerde pakketten bestaat niet."

#: lib/pkgbasefuncs.inc.php
msgid "The selected packages have been deleted."
msgstr "De geselecteerde pakketten zijn verwijderd."

#: lib/pkgbasefuncs.inc.php
msgid "You must be logged in before you can adopt packages."
msgstr "Log in om eigenaar van pakketten te kunnen worden."

#: aurweb/routers/package.py
msgid "You are not allowed to adopt one of the packages you selected."
msgstr "U bent niet bevoegd om één van de geselecteerde pakketten over te nemen."

#: lib/pkgbasefuncs.inc.php
msgid "You must be logged in before you can disown packages."
msgstr "Log in om pakketten te onteigenen."

#: aurweb/routers/packages.py
msgid "You are not allowed to disown one of the packages you selected."
msgstr "U bent niet bevoegd om één van de geselecteerde pakketten te onteigenen."

#: lib/pkgbasefuncs.inc.php
msgid "You did not select any packages to adopt."
msgstr "U heeft geen over te nemen pakketten geselecteerd."

#: lib/pkgbasefuncs.inc.php
msgid "You did not select any packages to disown."
msgstr "U heeft geen te onteigenen pakketten geselecteerd."

#: lib/pkgbasefuncs.inc.php
msgid "The selected packages have been adopted."
msgstr "De geselecteerde pakketten zijn overgedragen."

#: lib/pkgbasefuncs.inc.php
msgid "The selected packages have been disowned."
msgstr "De geselecteerde pakketten zijn onteigend."

#: lib/pkgbasefuncs.inc.php
msgid "You must be logged in before you can vote for packages."
msgstr "Log in om te stemmen op pakketten."

#: lib/pkgbasefuncs.inc.php
msgid "You must be logged in before you can un-vote for packages."
msgstr "Log in om stemmen in te trekken."

#: lib/pkgbasefuncs.inc.php
msgid "You did not select any packages to vote for."
msgstr "U heeft geen pakketten geselecteerd om op te stemmen."

#: lib/pkgbasefuncs.inc.php
msgid "Your votes have been removed from the selected packages."
msgstr "Uw stem op de geselecteerde pakketten is ingetrokken."

#: lib/pkgbasefuncs.inc.php
msgid "Your votes have been cast for the selected packages."
msgstr "U heeft gestemd op de geselecteerde pakketten."

#: lib/pkgbasefuncs.inc.php
msgid "Couldn't add to notification list."
msgstr "U kunt niet worden toegevoegd aan de meldingslijst."

#: lib/pkgbasefuncs.inc.php
#, php-format
msgid "You have been added to the comment notification list for %s."
msgstr "U bent toegevoegd aan de meldingslijst met opmerkingen bij %s."

#: lib/pkgbasefuncs.inc.php
#, php-format
msgid "You have been removed from the comment notification list for %s."
msgstr "U bent toegevoegd van de meldingslijst met opmerkingen bij %s."

#: lib/pkgbasefuncs.inc.php
msgid "You are not allowed to undelete this comment."
msgstr "U bent niet bevoegd om deze opmerking terug te plaatsen."

#: lib/pkgbasefuncs.inc.php
msgid "Comment has been undeleted."
msgstr "De opmerking is teruggeplaatst."

#: lib/pkgbasefuncs.inc.php
msgid "You are not allowed to delete this comment."
msgstr "U bent niet bevoegd om deze opmerking te verwijderen."

#: lib/pkgbasefuncs.inc.php
msgid "Comment has been deleted."
msgstr "De opmerking is verwijderd."

#: lib/pkgbasefuncs.inc.php
msgid "Comment has been edited."
msgstr "De opmerking is bewerkt."

#: lib/pkgbasefuncs.inc.php
msgid "You are not allowed to edit the keywords of this package base."
msgstr "U bent niet bevoegd om de trefwoorden van dit basispakket aan te passen."

#: lib/pkgbasefuncs.inc.php
msgid "The package base keywords have been updated."
msgstr "De trefwoorden van dit basispakket zijn bijgewerkt."

#: lib/pkgbasefuncs.inc.php
msgid "You are not allowed to manage co-maintainers of this package base."
msgstr "U bent niet bevoegd om de mede-onderhouders van dit basispakket aan te passen."

#: lib/pkgbasefuncs.inc.php
#, php-format
msgid "Invalid user name: %s"
msgstr "Ongeldige gebruikersnaam: %s"

#: lib/pkgbasefuncs.inc.php
msgid "The package base co-maintainers have been updated."
msgstr "De mede-onderhouders van dit basispakket zijn bijgewerkt."

#: lib/pkgfuncs.inc.php template/pkgbase_details.php
msgid "View packages details for"
msgstr "Bekijk pakketinformatie van"

#: lib/pkgfuncs.inc.php
#, php-format
msgid "requires %s"
msgstr "vereist %s"

#: lib/pkgreqfuncs.inc.php
msgid "You must be logged in to file package requests."
msgstr "Log in om pakketverzoeken in te dienen."

#: lib/pkgreqfuncs.inc.php
msgid "Invalid name: only lowercase letters are allowed."
msgstr "Ongeldige naam: alleen kleine letters zijn toegestaan."

#: lib/pkgreqfuncs.inc.php
msgid "The comment field must not be empty."
msgstr "U mag geen blanco opmerking achterlaten."

#: lib/pkgreqfuncs.inc.php
msgid "Invalid request type."
msgstr "Ongeldig verzoek."

#: lib/pkgreqfuncs.inc.php
msgid "Added request successfully."
msgstr "Het verzoek is toegevoegd."

#: lib/pkgreqfuncs.inc.php
msgid "Invalid reason."
msgstr "Ongeldige reden."

#: lib/pkgreqfuncs.inc.php
msgid "Only TUs and developers can close requests."
msgstr "Alleen TU's en ontwikkelaars mogen verzoeken sluiten."

#: lib/pkgreqfuncs.inc.php
msgid "Request closed successfully."
msgstr "Het verzoek is gesloten."

#: template/account_delete.php
#, php-format
<<<<<<< HEAD
msgid "You can use this form to permanently delete the MPR account %s."
msgstr "Gebruik dit formulier om permanent MPR account %s te verwijderen."
=======
msgid "You can use this form to permanently delete the AUR account %s."
msgstr "Gebruik dit formulier om het AUR-account ‘%s’ permanent te verwijderen."
>>>>>>> 8c665d16

#: template/account_delete.php
#, php-format
msgid "%sWARNING%s: This action cannot be undone."
msgstr "%sWAARSCHUWING%s: deze actie kan niet ongedaan worden gemaakt!"

#: template/account_delete.php
msgid "Confirm deletion"
msgstr "Verwijdering bevestigen"

#: template/account_details.php template/account_edit_form.php
#: template/account_search_results.php template/search_accounts_form.php
msgid "Username"
msgstr "Gebruikersnaam"

#: template/account_details.php template/account_edit_form.php
#: template/search_accounts_form.php
msgid "Account Type"
msgstr "Soort account"

#: template/account_details.php template/tu_details.php
#: template/tu_last_votes_list.php template/tu_list.php
msgid "User"
msgstr "Gebruiker"

#: template/account_details.php template/account_edit_form.php
#: template/search_accounts_form.php
msgid "Developer"
msgstr "Ontwikkelaar"

#: template/account_details.php template/account_edit_form.php
#: template/search_accounts_form.php
msgid "Trusted User & Developer"
msgstr "Trusted User en ontwikkelaar"

#: template/account_details.php template/account_edit_form.php
#: template/search_accounts_form.php
msgid "Email Address"
msgstr "E-mailadres"

#: template/account_details.php
msgid "hidden"
msgstr "verborgen"

#: template/account_details.php template/account_edit_form.php
#: template/account_search_results.php template/search_accounts_form.php
msgid "Real Name"
msgstr "Echte naam"

#: template/account_details.php template/account_edit_form.php
msgid "Homepage"
msgstr "Website"

#: template/account_details.php template/account_edit_form.php
#: template/account_search_results.php template/search_accounts_form.php
msgid "IRC Nick"
msgstr "IRC-bijnaam"

#: template/account_details.php template/account_edit_form.php
#: template/account_search_results.php
msgid "PGP Key Fingerprint"
msgstr "PGP-vingerafdruk"

#: template/account_details.php template/account_search_results.php
#: template/pkgreq_results.php
msgid "Status"
msgstr "Status"

#: template/account_details.php
msgid "Inactive since"
msgstr "Inactief sinds"

#: template/account_details.php template/account_search_results.php
msgid "Active"
msgstr "Actief"

#: template/account_details.php
msgid "Registration date:"
msgstr "Registratiedatum:"

#: template/account_details.php template/pkgbase_details.php
#: template/pkg_details.php template/pkgreq_results.php
#: template/tu_details.php
msgid "unknown"
msgstr "onbekend"

#: template/account_details.php
msgid "Last Login"
msgstr "Laatst ingelogd"

#: template/account_details.php
msgid "Never"
msgstr "Nooit"

#: template/account_details.php
msgid "View this user's packages"
msgstr "Bekijk pakketten van deze gebruiker"

#: template/account_details.php
msgid "Edit this user's account"
msgstr "Bewerk het account van deze gebruiker"

#: template/account_details.php
msgid "List this user's comments"
msgstr "Toon de opmerkingen van deze gebruiker"

#: template/account_edit_form.php
#, php-format
msgid "Click %shere%s if you want to permanently delete this account."
msgstr "Klik %shier%s om dit account permanent te verwijderen."

#: template/account_edit_form.php
#, php-format
msgid "Click %shere%s for user details."
msgstr "Klik %shier%s om de gebruikersgegevens te bekijken."

#: template/account_edit_form.php
#, php-format
msgid "Click %shere%s to list the comments made by this account."
msgstr "Klik %shier%s om de opmerkingen te bekijken die geplaatst zijn door dit account."

#: template/account_edit_form.php
msgid "required"
msgstr "verplicht"

#: template/account_edit_form.php
msgid ""
"Your user name is the name you will use to login. It is visible to the "
"general public, even if your account is inactive."
msgstr "Uw gebruikersnaam gebruikt u om in te loggen. Deze naam is openbaar, zelfs als uw account inactief is."

#: template/account_edit_form.php template/search_accounts_form.php
msgid "Normal user"
msgstr "Normale gebruiker"

#: template/account_edit_form.php template/search_accounts_form.php
msgid "Trusted user"
msgstr "Trusted User"

#: template/account_edit_form.php template/search_accounts_form.php
msgid "Account Suspended"
msgstr "Account geschorst"

#: template/account_edit_form.php
msgid "Inactive"
msgstr "Inactief"

#: template/account_edit_form.php
msgid ""
"Please ensure you correctly entered your email address, otherwise you will "
"be locked out."
msgstr "Zorg er voor dat u het e-mailadres goed hebt ingevoerd, anders wordt u buitengesloten."

#: template/account_edit_form.php
msgid "Hide Email Address"
msgstr "E-mailadres verbergen"

#: template/account_edit_form.php
msgid ""
"If you do not hide your email address, it is visible to all registered MPR "
"users. If you hide your email address, it is visible to members of the Arch "
"Linux staff only."
msgstr "Als u uw e-mailadres níet verbergt, dan is het zichtbaar voor alle geregistreerde AUR-gebruikers. Als u uw e-mailadres wél verbergt, dan is het alleen zichtbaar voor Arch Linux-medewerkers."

#: template/account_edit_form.php
msgid "Backup Email Address"
msgstr "Tweede e-mailadres"

#: template/account_edit_form.php
msgid ""
"Optionally provide a secondary email address that can be used to restore "
"your account in case you lose access to your primary email address."
msgstr "U kunt desgewenst een tweede e-mailadres opgeven. Zo kunt u uw account herstellen als u geen toegang meer heeft tot uw primaire e-mailaccount."

#: template/account_edit_form.php
msgid ""
"Password reset links are always sent to both your primary and your backup "
"email address."
msgstr "Er is een wachtwoordherstelsleutel verstuurd naar uw e-mailadres en uw tweede e-mailadres."

#: template/account_edit_form.php
#, php-format
msgid ""
"Your backup email address is always only visible to members of the Arch "
"Linux staff, independent of the %s setting."
msgstr "Uw tweede e-mailadres is alleen zichtbaar voor Arch Linux-medewerkers, ongeacht de instelling ‘%s’."

#: template/account_edit_form.php
msgid "Language"
msgstr "Taal"

#: template/account_edit_form.php
msgid "Timezone"
msgstr "Tijdzone"

#: template/account_edit_form.php
msgid ""
"If you want to change the password, enter a new password and confirm the new"
" password by entering it again."
msgstr "Als u uw wachtwoord wilt wijzigen, voer dan een nieuw wachtwoord in en bevestig het door het nogmaals in te voeren."

#: template/account_edit_form.php
msgid "Re-type password"
msgstr "Wachtwoord bevestigen"

#: template/account_edit_form.php
msgid ""
"The following information is only required if you want to submit packages to"
" the makedeb Package Repository."
msgstr "De volgende informatie is alleen verplicht als u pakketten aan de makedeb Package Repository wilt toevoegen."

#: template/account_edit_form.php
msgid "SSH Public Key"
msgstr "Publieke ssh-sleutel"

#: template/account_edit_form.php
msgid "Notification settings"
msgstr "Meldingsinstellingen"

#: template/account_edit_form.php
msgid "Notify of new comments"
msgstr "Melding bij nieuwe opmerkingen"

#: template/account_edit_form.php
msgid "Notify of package updates"
msgstr "Melding bij pakketupdates"

#: template/account_edit_form.php
msgid "Notify of ownership changes"
msgstr "Melding bij nieuwe pakketeigenaar"

#: template/account_edit_form.php
msgid "To confirm the profile changes, please enter your current password:"
msgstr "Voer uw huidige wachtwoord in om uw profiel op te slaan:"

#: template/account_edit_form.php
msgid "Your current password"
msgstr "Huidig wachtwoord"

#: template/account_edit_form.php
msgid ""
"To protect the MPR against automated account creation, we kindly ask you to "
"provide the output of the following command:"
msgstr "Geef de uitvoer van de volgende opdracht op om automatische accountaanmaak te voorkomen:"

#: template/account_edit_form.php
msgid "Answer"
msgstr "Antwoord"

#: template/account_edit_form.php template/pkgbase_details.php
#: template/pkg_details.php
msgid "Update"
msgstr "Bijwerken"

#: template/account_edit_form.php
msgid "Create"
msgstr "Aanmaken"

#: template/account_edit_form.php template/search_accounts_form.php
msgid "Reset"
msgstr "Standaardwaarden"

#: template/account_search_results.php
msgid "No results matched your search criteria."
msgstr "Er zijn geen zoekresultaten die overeenkomen met uw zoekcriteria."

#: template/account_search_results.php
msgid "Edit Account"
msgstr "Account bewerken"

#: template/account_search_results.php
msgid "Suspended"
msgstr "Geschorst"

#: template/account_search_results.php
msgid "Edit"
msgstr "Bewerken"

#: template/account_search_results.php
msgid "Less"
msgstr "Minder"

#: template/account_search_results.php
msgid "More"
msgstr "Meer"

#: template/account_search_results.php
msgid "No more results to display."
msgstr "Geen verdere resultaten gevonden."

#: template/comaintainers_form.php
#, php-format
msgid ""
"Use this form to add co-maintainers for %s%s%s (one user name per line):"
msgstr "Gebruik dit formulier om mede-onderhouders toe te voegen aan ‘%s%s%s’ (één gebruikersnaam per regel):"

#: template/comaintainers_form.php
msgid "Users"
msgstr "Gebruikers"

#: template/comaintainers_form.php template/pkg_comment_form.php
msgid "Save"
msgstr "Opslaan"

#: template/flag_comment.php
#, php-format
msgid "Flagged Out-of-Date Comment: %s"
msgstr "Gemarkeerde verouderde opmerking: %s"

#: template/flag_comment.php
#, php-format
msgid "%s%s%s flagged %s%s%s out-of-date on %s%s%s for the following reason:"
msgstr "%s%s%s heeft %s%s%s gemarkeerd als verouderd op %s%s%s omwille van de volgende reden:"

#: template/flag_comment.php
#, php-format
msgid "%s%s%s is not flagged out-of-date."
msgstr "%s%s%s is niet gemarkeerd als verouderd."

#: template/flag_comment.php
msgid "Return to Details"
msgstr "Terug naar informatiepagina"

#: template/footer.php
#, php-format
msgid "Copyright %s 2004-%d aurweb Development Team."
msgstr "Copyright %s 2004-%d aurweb-ontwikkelaarsteam."

#: template/header.php
msgid " My Account"
msgstr "Mijn account"

#: template/pkgbase_actions.php
msgid "Package Actions"
msgstr "Pakketacties"

#: template/pkgbase_actions.php
msgid "View PKGBUILD"
msgstr "PKGBUILD tonen"

#: template/pkgbase_actions.php
msgid "View Changes"
msgstr "Wijzigingen bekijken"

#: template/pkgbase_actions.php
msgid "Download snapshot"
msgstr "Momentopname downloaden"

#: template/pkgbase_actions.php
msgid "Search wiki"
msgstr "Wiki doorzoeken"

#: template/pkgbase_actions.php
#, php-format
msgid "Flagged out-of-date (%s)"
msgstr "Gemarkeerd als verouderd (%s)"

#: template/pkgbase_actions.php
msgid "Flag package out-of-date"
msgstr "Markeren als verouderd"

#: template/pkgbase_actions.php
msgid "Unflag package"
msgstr "Markering verwijderen"

#: template/pkgbase_actions.php
msgid "Remove vote"
msgstr "Stem intrekken"

#: template/pkgbase_actions.php
msgid "Vote for this package"
msgstr "Stemmen op dit pakket"

#: template/pkgbase_actions.php scripts/notify.py
msgid "Disable notifications"
msgstr "Meldingen uitschakelen"

#: template/pkgbase_actions.php template/pkg_comment_form.php
msgid "Enable notifications"
msgstr "Meldingen inschakelen"

#: template/pkgbase_actions.php
msgid "Manage Co-Maintainers"
msgstr "Mede-onderhouders beheren"

#: template/pkgbase_actions.php
#, php-format
msgid "%d pending request"
msgid_plural "%d pending requests"
msgstr[0] "%d verzoek in wachtrij"
msgstr[1] "%d verzoeken in wachtrij"

#: template/pkgbase_actions.php
msgid "Adopt Package"
msgstr "Eigenaar worden"

#: template/pkgbase_details.php
msgid "Package Base Details"
msgstr "Details van basispakket"

#: template/pkgbase_details.php template/pkg_details.php
msgid "Git Clone URL"
msgstr "Git clone-url"

#: template/pkgbase_details.php template/pkg_details.php
msgid "read-only"
msgstr "alleen-lezen"

#: template/pkgbase_details.php template/pkg_details.php
msgid "click to copy"
msgstr "klik om te kopiëren"

#: template/pkgbase_details.php template/pkg_details.php
#: template/pkg_search_form.php
msgid "Keywords"
msgstr "Trefwoorden"

#: template/pkgbase_details.php template/pkg_details.php
#: template/pkg_search_form.php
msgid "Submitter"
msgstr "Inzender"

#: template/pkgbase_details.php template/pkg_details.php
#: template/pkg_search_form.php template/pkg_search_results.php
msgid "Maintainer"
msgstr "Eigenaar"

#: template/pkgbase_details.php template/pkg_details.php
msgid "Last Packager"
msgstr "Recentste pakketbouwer"

#: template/pkgbase_details.php template/pkg_details.php
#: template/pkg_search_form.php template/pkg_search_results.php
msgid "Votes"
msgstr "Stemmen"

#: template/pkgbase_details.php template/pkg_details.php
#: template/pkg_search_form.php template/pkg_search_results.php
msgid "Popularity"
msgstr "Populariteit"

#: template/pkgbase_details.php template/pkg_details.php
msgid "First Submitted"
msgstr "Toegevoegd"

#: template/pkgbase_details.php template/pkg_details.php
msgid "Last Updated"
msgstr "Recentste update"

#: template/pkg_comment_box.php
#, php-format
msgid "Edit comment for: %s"
msgstr "Opmerking bewerken van: %s"

#: template/pkg_comment_box.php template/pkg_comment_form.php
msgid "Add Comment"
msgstr "Opmerking toevoegen"

#: template/pkg_comment_form.php
msgid ""
"Git commit identifiers referencing commits in the MPR package repository and"
" URLs are converted to links automatically."
msgstr "Git-commitidentificaties die verwijzen naar commits in de AUR-bron en url's, worden automatisch omgezet naar links."

#: template/pkg_comment_form.php
#, php-format
msgid "%sMarkdown syntax%s is partially supported."
msgstr "%sMarkdown-syntax%s wordt gedeeltelijk ondersteund."

#: template/pkg_comments.php
msgid "Pinned Comments"
msgstr "Vastgemaakte opmerkingen"

#: template/pkg_comments.php
msgid "Latest Comments"
msgstr "Nieuwste opmerkingen"

#: template/pkg_comments.php
msgid "Comments for"
msgstr "Opmerkingen bij"

#: template/pkg_comments.php
#, php-format
msgid "%s commented on %s"
msgstr "%s heeft een opmerking geplaatst bij %s"

#: template/pkg_comments.php
#, php-format
msgid "Anonymous comment on %s"
msgstr "Anonieme opmerking bij %s"

#: template/pkg_comments.php
#, php-format
msgid "Commented on package %s on %s"
msgstr "Opmerking geplaatst bij %s op %s"

#: template/pkg_comments.php
#, php-format
msgid "deleted on %s by %s"
msgstr "verwijderd op %s door %s"

#: template/pkg_comments.php
#, php-format
msgid "deleted on %s"
msgstr "verwijderd op %s"

#: template/pkg_comments.php
#, php-format
msgid "edited on %s by %s"
msgstr "bewerkt op %s door %s"

#: template/pkg_comments.php
#, php-format
msgid "edited on %s"
msgstr "bewerkt op %s"

#: template/pkg_comments.php
msgid "Undelete comment"
msgstr "Opmerking terugplaatsen"

#: template/pkg_comments.php
msgid "Delete comment"
msgstr "Opmerking verwijderen"

#: template/pkg_comments.php
msgid "Pin comment"
msgstr "Opmerking vastmaken"

#: template/pkg_comments.php
msgid "Unpin comment"
msgstr "Opmerking losmaken"

#: template/pkg_details.php
msgid "Package Details"
msgstr "Pakketinformatie"

#: template/pkg_details.php template/pkg_search_form.php
msgid "Package Base"
msgstr "Basispakket"

#: template/pkg_details.php template/pkg_search_results.php
msgid "Description"
msgstr "Omschrijving"

#: template/pkg_details.php
msgid "Upstream URL"
msgstr "Upstream-url"

#: template/pkg_details.php
msgid "Visit the website for"
msgstr "Ga naar de website van"

#: template/pkg_details.php
msgid "Licenses"
msgstr "Licenties"

#: template/pkg_details.php
msgid "Groups"
msgstr "Groepen"

#: template/pkg_details.php
msgid "Conflicts"
msgstr "Conflicten"

#: template/pkg_details.php
msgid "Provides"
msgstr "Voorziet in"

#: template/pkg_details.php
msgid "Replaces"
msgstr "Vervangt"

#: template/pkg_details.php
msgid "Dependencies"
msgstr "Afhankelijkheden"

#: template/pkg_details.php
msgid "Required by"
msgstr "Vereist door"

#: template/pkg_details.php
msgid "Sources"
msgstr "Bronnen"

#: template/pkgreq_close_form.php
#, php-format
msgid "Use this form to close the request for package base %s%s%s."
msgstr "Gebruik dit formulier om het verzoek aangaande het basispakket ‘%s%s%s’ te sluiten."

#: template/pkgreq_close_form.php
msgid ""
"The comments field can be left empty. However, it is highly recommended to "
"add a comment when rejecting a request."
msgstr "Het commentaarveld mag worden leeggelaten, maar het wordt sterk aanbevolen om een afwijzing van commentaar te voorzien."

#: template/pkgreq_close_form.php
msgid "Reason"
msgstr "Reden"

#: template/pkgreq_close_form.php template/pkgreq_results.php
#: template/tu_details.php
msgid "Accepted"
msgstr "Goedgekeurd"

#: template/pkgreq_close_form.php template/pkgreq_results.php
#: template/tu_details.php
msgid "Rejected"
msgstr "Afgewezen"

#: template/pkgreq_form.php
#, php-format
msgid ""
"Use this form to file a request against package base %s%s%s which includes "
"the following packages:"
msgstr "Gebruik dit formulier om een verzoek in te dienen voor het basispakket ‘%s%s%s’, wat de volgende pakketten bevat:"

#: template/pkgreq_form.php
msgid "Request type"
msgstr "Soort verzoek"

#: template/pkgreq_form.php
msgid "Deletion"
msgstr "Verwijdering"

#: template/pkgreq_form.php
msgid "Orphan"
msgstr "Onbeheerd"

#: template/pkgreq_form.php template/pkg_search_results.php
msgid "Merge into"
msgstr "Samenvoegen met"

#: template/pkgreq_form.php
msgid ""
"By submitting a deletion request, you ask a Trusted User to delete the "
"package base. This type of request should be used for duplicates, software "
"abandoned by upstream, as well as illegal and irreparably broken packages."
msgstr "Als u een verwijderingsverzoek doet, vraagt u aan een zogeheten ‘Trusted User’ om het basispakket te verwijderen. Dit verzoek is bedoeld om duplicaten, niet-onderhouden (door upstream), illegale en onherstelbare pakketten te verwijderen."

#: template/pkgreq_form.php
msgid ""
"By submitting a merge request, you ask a Trusted User to delete the package "
"base and transfer its votes and comments to another package base. Merging a "
"package does not affect the corresponding Git repositories. Make sure you "
"update the Git history of the target package yourself."
msgstr "Als u een samenvoegingsverzoek doet, vraagt u aan een zogeheten ‘Trusted User’ om het basispakket te verwijderen en de bijbehorende opmerkingen en stemmen over te zetten naar een ander basispakket. Dit heeft geen invloed op de bijbehorende git-repo's, maar u dient wél zelf de git-geschiedenis van het doelpakket bij te werken."

#: template/pkgreq_form.php
msgid ""
"By submitting an orphan request, you ask a Trusted User to disown the "
"package base. Please only do this if the package needs maintainer action, "
"the maintainer is MIA and you already tried to contact the maintainer "
"previously."
msgstr "Als u een onteigeningsverzoek doet, vraagt u aan een zogeheten ‘Trusted User’ om het basispakket te onteigenen. Doe dit alleen als een pakket dringend onderhoud nodig heeft, maar de eigenaar niet thuis geeft, ook niet na een persoonlijk verzoek."

#: template/pkgreq_results.php
msgid "No requests matched your search criteria."
msgstr "Er zijn geen verzoeken die overeenkomen met uw zoekcriteria."

#: template/pkgreq_results.php
#, php-format
msgid "%d package request found."
msgid_plural "%d package requests found."
msgstr[0] "%d pakketverzoek gevonden"
msgstr[1] "%d pakketverzoeken gevonden"

#: template/pkgreq_results.php template/pkg_search_results.php
#, php-format
msgid "Page %d of %d."
msgstr "Pagina %d van %d."

#: template/pkgreq_results.php
msgid "Package"
msgstr "Pakket"

#: template/pkgreq_results.php
msgid "Filed by"
msgstr "Ingediend door"

#: template/pkgreq_results.php
msgid "Date"
msgstr "Datum"

#: template/pkgreq_results.php
#, php-format
msgid "~%d day left"
msgid_plural "~%d days left"
msgstr[0] "~%d dag resterend"
msgstr[1] "~%d dagen resterend"

#: template/pkgreq_results.php
#, php-format
msgid "~%d hour left"
msgid_plural "~%d hours left"
msgstr[0] "~%d uur resterend"
msgstr[1] "~%d uur resterend"

#: template/pkgreq_results.php
msgid "<1 hour left"
msgstr "<1 uur resterend"

#: template/pkgreq_results.php
msgid "Accept"
msgstr "Goedkeuren"

#: template/pkgreq_results.php
msgid "Locked"
msgstr "Vergrendeld"

#: template/pkgreq_results.php
msgid "Close"
msgstr "Sluiten"

#: template/pkgreq_results.php
msgid "Pending"
msgstr "In behandeling"

#: template/pkgreq_results.php
msgid "Closed"
msgstr "Gesloten"

#: template/pkg_search_form.php
msgid "Name, Description"
msgstr "Naam, omschrijving"

#: template/pkg_search_form.php
msgid "Name Only"
msgstr "Alleen de naam"

#: template/pkg_search_form.php
msgid "Exact Name"
msgstr "Exacte naam"

#: template/pkg_search_form.php
msgid "Exact Package Base"
msgstr "Exact basispakket"

#: template/pkg_search_form.php
msgid "Co-maintainer"
msgstr "Mede-onderhouder"

#: template/pkg_search_form.php
msgid "Maintainer, Co-maintainer"
msgstr "Eigenaar, Mede-onderhouder"

#: template/pkg_search_form.php
msgid "All"
msgstr "Alle"

#: template/pkg_search_form.php
msgid "Flagged"
msgstr "Gemarkeerd"

#: template/pkg_search_form.php
msgid "Not Flagged"
msgstr "Ongemarkeerd"

#: template/pkg_search_form.php template/pkg_search_results.php
msgid "Name"
msgstr "Naam"

#: template/pkg_search_form.php template/pkg_search_results.php
#: template/tu_details.php template/tu_list.php
msgid "Voted"
msgstr "Gestemd"

#: template/pkg_search_form.php
msgid "Last modified"
msgstr "Laatst gewijzigd"

#: template/pkg_search_form.php
msgid "Ascending"
msgstr "Oplopend"

#: template/pkg_search_form.php
msgid "Descending"
msgstr "Aflopend"

#: template/pkg_search_form.php
msgid "Enter search criteria"
msgstr "Voer zoekcriteria in"

#: template/pkg_search_form.php
msgid "Search by"
msgstr "Zoeken op"

#: template/pkg_search_form.php template/stats/user_table.php
msgid "Out of Date"
msgstr "Verouderd"

#: template/pkg_search_form.php template/search_accounts_form.php
msgid "Sort by"
msgstr "Sorteren op"

#: template/pkg_search_form.php
msgid "Sort order"
msgstr "Sorteervolgorde"

#: template/pkg_search_form.php
msgid "Per page"
msgstr "Per pagina"

#: template/pkg_search_form.php template/pkg_search_results.php
msgid "Go"
msgstr "Ga"

#: template/pkg_search_form.php
msgid "Orphans"
msgstr "Onbeheerd"

#: template/pkg_search_results.php
msgid "Error retrieving package list."
msgstr "De pakketlijst kan niet worden opgehaald."

#: template/pkg_search_results.php
msgid "No packages matched your search criteria."
msgstr "Er zijn geen pakketten die overeenkomen met uw zoekcriteria."

#: template/pkg_search_results.php
#, php-format
msgid "%d package found."
msgid_plural "%d packages found."
msgstr[0] "%d pakket gevonden"
msgstr[1] "%d pakketten gevonden"

#: template/pkg_search_results.php
msgid "Version"
msgstr "Versie"

#: template/pkg_search_results.php
#, php-format
msgid ""
"Popularity is calculated as the sum of all votes with each vote being "
"weighted with a factor of %.2f per day since its creation."
msgstr "De populariteit wordt vastgesteld op basis van het totaal aantal stemmen plus een factor %.2f per dag sinds de aanmaak."

#: template/pkg_search_results.php template/tu_details.php
#: template/tu_list.php
msgid "Yes"
msgstr "Ja"

#: template/pkg_search_results.php
msgid "orphan"
msgstr "onbeheerd"

#: template/pkg_search_results.php
msgid "Actions"
msgstr "Acties"

#: template/pkg_search_results.php
msgid "Unflag Out-of-date"
msgstr "Demarkeren als verouderd"

#: template/pkg_search_results.php
msgid "Adopt Packages"
msgstr "Eigenaar worden"

#: template/pkg_search_results.php
msgid "Disown Packages"
msgstr "Pakketten onteigenen"

#: template/pkg_search_results.php
msgid "Delete Packages"
msgstr "Pakketten verwijderen"

#: template/pkg_search_results.php
msgid "Confirm"
msgstr "Bevestigen"

#: template/search_accounts_form.php
msgid "Any type"
msgstr "Elk type"

#: template/search_accounts_form.php
msgid "Search"
msgstr "Zoeken"

#: template/stats/general_stats_table.php
msgid "Statistics"
msgstr "Statistieken"

#: template/stats/general_stats_table.php
msgid "Orphan Packages"
msgstr "Onteigend"

#: template/stats/general_stats_table.php
msgid "Packages added in the past 7 days"
msgstr "Toegevoegd in de afgelopen 7 dagen"

#: template/stats/general_stats_table.php
msgid "Packages updated in the past 7 days"
msgstr "Bijgewerkt in de afgelopen 7 dagen"

#: template/stats/general_stats_table.php
msgid "Packages updated in the past year"
msgstr "Bijgewerkt in het afgelopen jaar"

#: template/stats/general_stats_table.php
msgid "Packages never updated"
msgstr "Nooit bijgewerkt"

#: template/stats/general_stats_table.php
msgid "Registered Users"
msgstr "Geregistreerde gebruikers"

#: template/stats/general_stats_table.php
msgid "Trusted Users"
msgstr "Trusted Users"

#: template/stats/updates_table.php
msgid "Recent Updates"
msgstr "Recente updates"

#: template/stats/updates_table.php
msgid "more"
msgstr "meer"

#: template/stats/user_table.php
msgid "My Statistics"
msgstr "Mijn statistieken"

#: template/tu_details.php
msgid "Proposal Details"
msgstr "Voorsteldetails"

#: template/tu_details.php
msgid "This vote is still running."
msgstr "De stemming loopt nog."

#: template/tu_details.php
#, php-format
msgid "Submitted: %s by %s"
msgstr "Ingediend: %s, door %s"

#: template/tu_details.php template/tu_list.php
msgid "End"
msgstr "Einde"

#: template/tu_details.php
msgid "Result"
msgstr "Resultaat"

#: template/tu_details.php template/tu_list.php
msgid "No"
msgstr "Nee"

#: template/tu_details.php
msgid "Abstain"
msgstr "Blanco stemmen"

#: template/tu_details.php
msgid "Total"
msgstr "Totaal"

#: template/tu_details.php
msgid "Participation"
msgstr "Deelname"

#: template/tu_last_votes_list.php
msgid "Last Votes by TU"
msgstr "Recentste stemmen van TU"

#: template/tu_last_votes_list.php
msgid "Last vote"
msgstr "Recentste stem"

#: template/tu_last_votes_list.php template/tu_list.php
msgid "No results found."
msgstr "Geen resultaten gevonden."

#: template/tu_list.php
msgid "Start"
msgstr "Start "

#: template/tu_list.php
msgid "Back"
msgstr "Terug"

#: scripts/notify.py
<<<<<<< HEAD
msgid "MPR Password Reset"
msgstr ""
=======
msgid "AUR Password Reset"
msgstr "AUR-wachtwoordherstel"
>>>>>>> 8c665d16

#: scripts/notify.py
#, python-brace-format
msgid ""
"A password reset request was submitted for the account {user} associated "
"with your email address. If you wish to reset your password follow the link "
"[1] below, otherwise ignore this message and nothing will happen."
msgstr "Er is een verzoek ingediend om het wachtwoord te herstellen van het account ‘{user}’, wat geregistreerd staat op uw e-mailadres. Als u uw wachtwoord wilt herstellen, volg dan onderstaande link ([1]). Als u dat niet wilt, kunt u deze e-mail beschouwen als niet-verzonden."

#: scripts/notify.py
<<<<<<< HEAD
msgid "Welcome to the makedeb Package Repository"
msgstr ""
=======
msgid "Welcome to the Arch User Repository"
msgstr "Welkom bij de Arch User Respository"
>>>>>>> 8c665d16

#: scripts/notify.py
msgid ""
"Welcome to the makedeb Package Repository! In order to set an initial password for"
" your new account, please click the link [1] below. If the link does not "
"work, try copying and pasting it into your browser."
msgstr "Welkom bij de Arch User Repository! Als u een nieuw wachtwoord voor uw account wilt instellen, klik dan op de link ([1]) hieronder. Als de link niet werkt, kopieer en plak deze dan in uw browser."

#: scripts/notify.py
#, python-brace-format
<<<<<<< HEAD
msgid "MPR Comment for {pkgbase}"
msgstr ""
=======
msgid "AUR Comment for {pkgbase}"
msgstr "AUR-opmerking bij {pkgbase}"
>>>>>>> 8c665d16

#: scripts/notify.py
#, python-brace-format
msgid "{user} [1] added the following comment to {pkgbase} [2]:"
msgstr "{user} ([1]) heeft een opmerking geplaatst bij {pkgbase} ([2]): "

#: scripts/notify.py
#, python-brace-format
msgid ""
"If you no longer wish to receive notifications about this package, please go"
" to the package page [2] and select \"{label}\"."
msgstr "Als u geen meldingen aangaande dit pakket meer wilt ontvangen, ga dan naar de pakketpagina ([2]) en klik op ‘{label}’."

#: scripts/notify.py
#, python-brace-format
<<<<<<< HEAD
msgid "MPR Package Update: {pkgbase}"
msgstr ""
=======
msgid "AUR Package Update: {pkgbase}"
msgstr "AUR-pakketupdate: {pkgbase}"
>>>>>>> 8c665d16

#: scripts/notify.py
#, python-brace-format
msgid "{user} [1] pushed a new commit to {pkgbase} [2]."
msgstr "{user} ([1]) heeft een commit toegevoegd aan {pkgbase} ([2]): "

#: scripts/notify.py
#, python-brace-format
<<<<<<< HEAD
msgid "MPR Out-of-date Notification for {pkgbase}"
msgstr ""
=======
msgid "AUR Out-of-date Notification for {pkgbase}"
msgstr "AUR-verouderingsmelding van {pkgbase}"
>>>>>>> 8c665d16

#: scripts/notify.py
#, python-brace-format
msgid "Your package {pkgbase} [1] has been flagged out-of-date by {user} [2]:"
msgstr "Uw pakket genaamd ‘{pkgbase} ([1])’ is als verouderd gemarkeerd door {user} [2]:"

#: scripts/notify.py
#, python-brace-format
<<<<<<< HEAD
msgid "MPR Ownership Notification for {pkgbase}"
msgstr ""
=======
msgid "AUR Ownership Notification for {pkgbase}"
msgstr "AUR-eigenaarsmelding van {pkgbase}"
>>>>>>> 8c665d16

#: scripts/notify.py
#, python-brace-format
msgid "The package {pkgbase} [1] was adopted by {user} [2]."
msgstr "{user} [2] is de nieuwe eigenaar van het pakket ‘{pkgbase}’ [1]."

#: scripts/notify.py
#, python-brace-format
msgid "The package {pkgbase} [1] was disowned by {user} [2]."
msgstr "{pkgbase} [1] is onteigend door {user} [2]."

#: scripts/notify.py
#, python-brace-format
<<<<<<< HEAD
msgid "MPR Co-Maintainer Notification for {pkgbase}"
msgstr ""
=======
msgid "AUR Co-Maintainer Notification for {pkgbase}"
msgstr "AUR-mede-eigenaarsmelding van {pkgbase}"
>>>>>>> 8c665d16

#: scripts/notify.py
#, python-brace-format
msgid "You were added to the co-maintainer list of {pkgbase} [1]."
msgstr "U bent toegevoegd aan de lijst met onderhouder van {pkgbase} [1]."

#: scripts/notify.py
#, python-brace-format
msgid "You were removed from the co-maintainer list of {pkgbase} [1]."
msgstr "U bent verwijderd van de lijst met onderhouder van {pkgbase} [1]."

#: scripts/notify.py
#, python-brace-format
<<<<<<< HEAD
msgid "MPR Package deleted: {pkgbase}"
msgstr ""
=======
msgid "AUR Package deleted: {pkgbase}"
msgstr "AUR-pakket verwijderd: {pkgbase}"
>>>>>>> 8c665d16

#: scripts/notify.py
#, python-brace-format
msgid ""
"{user} [1] merged {old} [2] into {new} [3].\n"
"\n"
"-- \n"
"If you no longer wish receive notifications about the new package, please go to [3] and click \"{label}\"."
msgstr "{user} [1] heeft {old} [2] samengevoegd met {new} [3].\n\n--\nAls u geen meldingen aangaande dit pakket meer wilt ontvangen, ga dan naar de pakketpagina ([2]) en klik op ‘{label}’."

#: scripts/notify.py
#, python-brace-format
msgid ""
"{user} [1] deleted {pkgbase} [2].\n"
"\n"
"You will no longer receive notifications about this package."
msgstr "{user} [1] heeft {pkgbase} [2] verwijderd.\n\n\nU ontvangt geen meldingen meer aangaande dit pakket."

#: scripts/notify.py
#, python-brace-format
msgid "TU Vote Reminder: Proposal {id}"
msgstr "TU-stemherinnering aangaande het voorstel ‘{id}’"

#: scripts/notify.py
#, python-brace-format
msgid ""
"Please remember to cast your vote on proposal {id} [1]. The voting period "
"ends in less than 48 hours."
msgstr "Vergeet niet uw stem uit te brengen op het voorstel ‘{id}’ [1]. De stemming sluit over minder dan 48 uur."

#: aurweb/routers/accounts.py
msgid "Invalid account type provided."
msgstr "Ongeldig accounttype."

#: aurweb/routers/accounts.py
msgid "You do not have permission to change account types."
msgstr "U bent niet bevoegd om accounttypes te wijzigen."

#: aurweb/routers/accounts.py
msgid "You do not have permission to change this user's account type to %s."
msgstr "U bent niet bevoegd om het accounttype van deze gebruiker te wijzigen in ‘%s’."

#: aurweb/packages/requests.py
msgid "No due existing orphan requests to accept for %s."
msgstr "Er zijn geen goed te keuren onteigeningsverzoeken omtrent %s."

#: aurweb/asgi.py
msgid "Internal Server Error"
msgstr "Interne serverfout"

#: templates/errors/500.html
msgid "A fatal error has occurred."
msgstr "Er is een kritieke fout opgetreden."

#: templates/errors/500.html
msgid ""
"Details have been logged and will be reviewed by the postmaster posthaste. "
"We apologize for any inconvenience this may have caused."
msgstr "De details zijn vastgelegd en worden nagekeken door de beheerder. Onze excuses voor het eventuele ontstane ongemak."

#: aurweb/scripts/notify.py
msgid "AUR Server Error"
msgstr "AUR-serverfout"

#: templates/pkgbase/merge.html templates/packages/delete.html
#: templates/packages/disown.html
msgid "Related package request closure comments..."
msgstr ""

#: templates/pkgbase/merge.html templates/packages/delete.html
msgid ""
"This action will close any pending package requests related to it. If "
"%sComments%s are omitted, a closure comment will be autogenerated."
msgstr ""<|MERGE_RESOLUTION|>--- conflicted
+++ resolved
@@ -206,11 +206,7 @@
 msgid ""
 "Welcome to the MPR! Please read the %sMPR User Guidelines%s and %sMPR TU "
 "Guidelines%s for more information."
-<<<<<<< HEAD
-msgstr "Welkom bij de MPR! Lees de %sMPR-gebruikersrichtlijnen%s en de %sMPR-ontwikkelaarsrichtlijnen%s voor meer informatie."
-=======
-msgstr "Welkom op AUR! Bekijk voor meer informatie de %sAUR-gebruikersrichtlijnen%s en %sAUR-ontwikkelaarsrichtlijnen%s."
->>>>>>> 8c665d16
+msgstr "Welkom op MPR! Bekijk voor meer informatie de %sMPR-gebruikersrichtlijnen%s en %sMPR-ontwikkelaarsrichtlijnen%s."
 
 #: html/home.php
 #, php-format
@@ -275,11 +271,7 @@
 "Request a package to be removed from the makedeb Package Repository. Please do not"
 " use this if a package is broken and can be fixed easily. Instead, contact "
 "the package maintainer and file orphan request if necessary."
-<<<<<<< HEAD
-msgstr "Verzoek om een pakket uit de makedeb Package Repository te laten verwijderen. Gebruik dit niet als een pakket niet naar behoren functioneert en eenvoudig gerepareerd kan worden. Neem in zo'n geval contact op met de pakketontwikkelaar en open zo nodig een weesverzoek."
-=======
-msgstr "Verzoek om een pakket uit de Arch User Repository te laten verwijderen. Gebruik dit niet als een pakket niet naar behoren functioneert en eenvoudig gerepareerd kan worden. Neem in dat geval contact op met de eigenaar en open zo nodig een onteigeningsverzoek."
->>>>>>> 8c665d16
+msgstr "Verzoek om een pakket uit de makedeb Package Repository te laten verwijderen. Gebruik dit niet als een pakket niet naar behoren functioneert en eenvoudig gerepareerd kan worden. Neem in dat geval contact op met de eigenaar en open zo nodig een onteigeningsverzoek."
 
 #: html/home.php
 msgid "Merge Request"
@@ -308,19 +300,11 @@
 "Git over SSH is now used to submit packages to the MPR. See the %sSubmitting"
 " packages%s section of the makedeb Package Repository ArchWiki page for more "
 "details."
-<<<<<<< HEAD
-msgstr "Git via SSA is nu in gebruik om pakketten bij te dragen aan de MPR. Zie de %sHet bijdragen van pakketten%s-gedeelte van de makedeb Package Repository ArchWiki-pagina voor meer details."
+msgstr "U dient git via ssh te gebruiken om pakketten bij te dragen aan de MPR. Bekijk voor meer informatie de pagina %sPakketten bijdragen%s op de makedeb Package Repository ArchWiki-pagina."
 
 #: html/home.php
 msgid "The following SSH fingerprints are used for the MPR:"
-msgstr "De volgende SSH-vingerafdrukken worden gebruikt voor de MPR:"
-=======
-msgstr "U dient git via ssh te gebruiken om pakketten bij te dragen aan de AUR. Bekijk voor meer informatie de pagina %sPakketten bijdragen%s op de Arch User Repository ArchWiki-pagina."
-
-#: html/home.php
-msgid "The following SSH fingerprints are used for the AUR:"
-msgstr "De volgende ssh-vingerafdrukken worden gebruikt voor de AUR:"
->>>>>>> 8c665d16
+msgstr "De volgende ssh-vingerafdrukken worden gebruikt voor de MPR:"
 
 #: html/home.php
 msgid "Discussion"
@@ -331,13 +315,8 @@
 msgid ""
 "General discussion regarding the makedeb Package Repository (MPR) and Trusted User"
 " structure takes place on %saur-general%s. For discussion relating to the "
-<<<<<<< HEAD
 "development of the MPR web interface, use the %saur-dev%s mailing list."
-msgstr "Algemene discussies met betrekking tot de makedeb Package Repository (MPR) en de opzet van Trusted Users vinden plaats op %saur-general%s. Voor discussies gerelateerd aan de ontwikkeling van de MPR web interface, gebruik de %saur-dev%s mailinglijst."
-=======
-"development of the AUR web interface, use the %saur-dev%s mailing list."
-msgstr "Algemene discussies met betrekking tot de Arch User Repository (AUR) en de opzet van Trusted Users vinden plaats op %saur-general%s. Discussies met betrekking tot de ontwikkeling van de AUR-webapp vinden plaats op de %saur-dev%s-mailinglijst."
->>>>>>> 8c665d16
+msgstr "Algemene discussies met betrekking tot de makedeb Package Repository (MPR) en de opzet van Trusted Users vinden plaats op %saur-general%s. Discussies met betrekking tot de ontwikkeling van de AUR-webapp vinden plaats op de %saur-dev%s-mailinglijst."
 
 #: html/home.php
 msgid "Bug Reporting"
@@ -530,13 +509,8 @@
 #, php-format
 msgid ""
 "Use this form to delete the package base %s%s%s and the following packages "
-<<<<<<< HEAD
 "from the MPR: "
-msgstr "Gebruik dit formulier om basispakket %s%s%s te verwijderen van MPR met inbegrip van de volgende pakketten:"
-=======
-"from the AUR: "
-msgstr "Gebruik dit formulier om het basispakket ‘%s%s%s’, te verwijderen van AUR, evenals de volgende pakketten:"
->>>>>>> 8c665d16
+msgstr "Gebruik dit formulier om het basispakket ‘%s%s%s’, te verwijderen van MPR, evenals de volgende pakketten:"
 
 #: html/pkgdel.php
 msgid "Deletion of a package is permanent. "
@@ -1218,13 +1192,8 @@
 
 #: template/account_delete.php
 #, php-format
-<<<<<<< HEAD
 msgid "You can use this form to permanently delete the MPR account %s."
-msgstr "Gebruik dit formulier om permanent MPR account %s te verwijderen."
-=======
-msgid "You can use this form to permanently delete the AUR account %s."
-msgstr "Gebruik dit formulier om het AUR-account ‘%s’ permanent te verwijderen."
->>>>>>> 8c665d16
+msgstr "Gebruik dit formulier om het MPR-account ‘%s’ permanent te verwijderen."
 
 #: template/account_delete.php
 #, php-format
@@ -2204,13 +2173,8 @@
 msgstr "Terug"
 
 #: scripts/notify.py
-<<<<<<< HEAD
 msgid "MPR Password Reset"
-msgstr ""
-=======
-msgid "AUR Password Reset"
-msgstr "AUR-wachtwoordherstel"
->>>>>>> 8c665d16
+msgstr "MPR-wachtwoordherstel"
 
 #: scripts/notify.py
 #, python-brace-format
@@ -2221,13 +2185,8 @@
 msgstr "Er is een verzoek ingediend om het wachtwoord te herstellen van het account ‘{user}’, wat geregistreerd staat op uw e-mailadres. Als u uw wachtwoord wilt herstellen, volg dan onderstaande link ([1]). Als u dat niet wilt, kunt u deze e-mail beschouwen als niet-verzonden."
 
 #: scripts/notify.py
-<<<<<<< HEAD
 msgid "Welcome to the makedeb Package Repository"
-msgstr ""
-=======
-msgid "Welcome to the Arch User Repository"
-msgstr "Welkom bij de Arch User Respository"
->>>>>>> 8c665d16
+msgstr "Welkom bij de makedeb Package Respository"
 
 #: scripts/notify.py
 msgid ""
@@ -2238,13 +2197,8 @@
 
 #: scripts/notify.py
 #, python-brace-format
-<<<<<<< HEAD
 msgid "MPR Comment for {pkgbase}"
-msgstr ""
-=======
-msgid "AUR Comment for {pkgbase}"
-msgstr "AUR-opmerking bij {pkgbase}"
->>>>>>> 8c665d16
+msgstr "MPR-opmerking bij {pkgbase}"
 
 #: scripts/notify.py
 #, python-brace-format
@@ -2260,13 +2214,8 @@
 
 #: scripts/notify.py
 #, python-brace-format
-<<<<<<< HEAD
 msgid "MPR Package Update: {pkgbase}"
-msgstr ""
-=======
-msgid "AUR Package Update: {pkgbase}"
-msgstr "AUR-pakketupdate: {pkgbase}"
->>>>>>> 8c665d16
+msgstr "MPR-pakketupdate: {pkgbase}"
 
 #: scripts/notify.py
 #, python-brace-format
@@ -2275,13 +2224,8 @@
 
 #: scripts/notify.py
 #, python-brace-format
-<<<<<<< HEAD
 msgid "MPR Out-of-date Notification for {pkgbase}"
-msgstr ""
-=======
-msgid "AUR Out-of-date Notification for {pkgbase}"
-msgstr "AUR-verouderingsmelding van {pkgbase}"
->>>>>>> 8c665d16
+msgstr "MPR-verouderingsmelding van {pkgbase}"
 
 #: scripts/notify.py
 #, python-brace-format
@@ -2290,13 +2234,8 @@
 
 #: scripts/notify.py
 #, python-brace-format
-<<<<<<< HEAD
 msgid "MPR Ownership Notification for {pkgbase}"
-msgstr ""
-=======
-msgid "AUR Ownership Notification for {pkgbase}"
-msgstr "AUR-eigenaarsmelding van {pkgbase}"
->>>>>>> 8c665d16
+msgstr "MPR-eigenaarsmelding van {pkgbase}"
 
 #: scripts/notify.py
 #, python-brace-format
@@ -2310,13 +2249,8 @@
 
 #: scripts/notify.py
 #, python-brace-format
-<<<<<<< HEAD
 msgid "MPR Co-Maintainer Notification for {pkgbase}"
-msgstr ""
-=======
-msgid "AUR Co-Maintainer Notification for {pkgbase}"
-msgstr "AUR-mede-eigenaarsmelding van {pkgbase}"
->>>>>>> 8c665d16
+msgstr "MPR-mede-eigenaarsmelding van {pkgbase}"
 
 #: scripts/notify.py
 #, python-brace-format
@@ -2330,13 +2264,8 @@
 
 #: scripts/notify.py
 #, python-brace-format
-<<<<<<< HEAD
 msgid "MPR Package deleted: {pkgbase}"
-msgstr ""
-=======
-msgid "AUR Package deleted: {pkgbase}"
-msgstr "AUR-pakket verwijderd: {pkgbase}"
->>>>>>> 8c665d16
+msgstr "MPR-pakket verwijderd: {pkgbase}"
 
 #: scripts/notify.py
 #, python-brace-format
