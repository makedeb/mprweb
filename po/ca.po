# SOME DESCRIPTIVE TITLE.
# Copyright (C) YEAR THE PACKAGE'S COPYRIGHT HOLDER
# This file is distributed under the same license as the MPRWEB package.
# 
# Translators:
# Adolfo Jayme-Barrientos, 2014
# Hector Mtz-Seara <hseara@gmail.com>, 2011,2013
# Ícar <icar.nin@gmail.com>, 2021
# Lukas Fleischer <transifex@cryptocrack.de>, 2011
msgid ""
msgstr ""
"Project-Id-Version: aurweb\n"
"Report-Msgid-Bugs-To: https://bugs.archlinux.org/index.php?project=2\n"
"POT-Creation-Date: 2020-01-31 09:29+0100\n"
"PO-Revision-Date: 2022-01-18 17:18+0000\n"
"Last-Translator: Kevin Morris <kevr@0cost.org>\n"
"Language-Team: Catalan (http://www.transifex.com/lfleischer/aurweb/language/ca/)\n"
"MIME-Version: 1.0\n"
"Content-Type: text/plain; charset=UTF-8\n"
"Content-Transfer-Encoding: 8bit\n"
"Language: ca\n"
"Plural-Forms: nplurals=2; plural=(n != 1);\n"

#: html/404.php
msgid "Page Not Found"
msgstr "No s’ha trobat la pàgina"

#: html/404.php
msgid "Sorry, the page you've requested does not exist."
msgstr "Ho sentim, la pàgina que ha sol·licitat no existeix."

#: html/404.php template/pkgreq_close_form.php
msgid "Note"
msgstr "Nota"

#: html/404.php
msgid "Git clone URLs are not meant to be opened in a browser."
msgstr "Les URL de clonació del Git no estan destinades a ser obertes en un navegador."

#: html/404.php
#, php-format
msgid "To clone the Git repository of %s, run %s."
msgstr "Per clonar el repositori Git de %s, executeu %s."

#: html/404.php
#, php-format
msgid "Click %shere%s to return to the %s details page."
msgstr "Clica %saquí%s per tornar a la pàgina de detalls de %s."

#: html/503.php
msgid "Service Unavailable"
msgstr "Servei no disponible"

#: html/503.php
msgid ""
"Don't panic! This site is down due to maintenance. We will be back soon."
msgstr "No pateixis! Aquest lloc està caigut a causa d'un manteniment. Tornarem aviat."

#: html/account.php
msgid "Account"
msgstr "Compte"

#: html/account.php template/header.php
msgid "Accounts"
msgstr "Comptes"

#: html/account.php html/addvote.php
msgid "You are not allowed to access this area."
msgstr "No esteu autoritzat per a accedir a aquesta àrea."

#: html/account.php
msgid "Could not retrieve information for the specified user."
msgstr "No s'ha pogut obtenir la informació de l'usuari especificat."

#: html/account.php
msgid "You do not have permission to edit this account."
msgstr "No teniu permís per a editar aquest compte."

#: html/account.php lib/acctfuncs.inc.php
msgid "Invalid password."
msgstr "Contrasenya no vàlida."

#: html/account.php
msgid "Use this form to search existing accounts."
msgstr "Utilitzeu aquest formulari per a cercar comptes existents."

#: html/account.php
msgid "You must log in to view user information."
msgstr "Heu d'identificar-vos per a veure la inforació de l'usuari."

#: html/addvote.php template/tu_list.php
msgid "Add Proposal"
msgstr "Afegeix proposta"

#: html/addvote.php
msgid "Invalid token for user action."
msgstr "Element invàlid per acció de l'usuari."

#: html/addvote.php
msgid "Username does not exist."
msgstr "El nom d’usuari no existeix."

#: html/addvote.php
#, php-format
msgid "%s already has proposal running for them."
msgstr "%s ja te una proposta corrent per ells."

#: html/addvote.php
msgid "Invalid type."
msgstr "El tipus no és vàlid."

#: html/addvote.php
msgid "Proposal cannot be empty."
msgstr "La proposta no pot estar buit."

#: html/addvote.php
msgid "New proposal submitted."
msgstr "Nova proposta presentada."

#: html/addvote.php
msgid "Submit a proposal to vote on."
msgstr "Presentar una proposta per votar."

#: html/addvote.php
msgid "Applicant/TU"
msgstr "Sol.licitant / TU"

#: html/addvote.php
msgid "(empty if not applicable)"
msgstr "(Buit si no s'aplica)"

#: html/addvote.php template/account_search_results.php
#: template/pkgreq_results.php
msgid "Type"
msgstr "Tipus"

#: html/addvote.php
msgid "Addition of a TU"
msgstr "Adició d'un TU"

#: html/addvote.php
msgid "Removal of a TU"
msgstr "Elimincació d'un TU"

#: html/addvote.php
msgid "Removal of a TU (undeclared inactivity)"
msgstr "Elimincació d'un TU (inactivitat no declarada)"

#: html/addvote.php
msgid "Amendment of Bylaws"
msgstr "Modificació de les lleis"

#: html/addvote.php template/tu_list.php
msgid "Proposal"
msgstr "Proposta"

#: html/addvote.php
msgid "Submit"
msgstr "Envia"

#: html/comaintainers.php template/comaintainers_form.php
msgid "Manage Co-maintainers"
msgstr "Gestiona els co-mantenidors"

#: html/commentedit.php template/pkg_comments.php
msgid "Edit comment"
msgstr "Edita el comentari"

#: html/home.php template/header.php
msgid "Dashboard"
msgstr "Tauler"

#: html/home.php template/header.php
msgid "Home"
msgstr "Inici"

#: html/home.php
msgid "My Flagged Packages"
msgstr "Els meus paquets marcats"

#: html/home.php
msgid "My Requests"
msgstr "Les meves peticions"

#: html/home.php
msgid "My Packages"
msgstr "Els meus paquets"

#: html/home.php
msgid "Search for packages I maintain"
msgstr "Cerca paquets que mantinc"

#: html/home.php
msgid "Co-Maintained Packages"
msgstr "Paquets co-mantinguts"

#: html/home.php
msgid "Search for packages I co-maintain"
msgstr "Cerca paquets que co-mantinc"

#: html/home.php
#, php-format
msgid ""
"Welcome to the MPR! Please read the %sMPR User Guidelines%s and %sMPR TU "
"Guidelines%s for more information."
msgstr "Benvingut a l'MPR! Si us plau, llegiu les %sdirectrius d'usuari d'MPR%s i les %sdirectrius de TU (usuari de confiança) d'MPR%s per més informació."

#: html/home.php
#, php-format
msgid ""
"Contributed PKGBUILDs %smust%s conform to the %sArch Packaging Standards%s "
"otherwise they will be deleted!"
msgstr "És %sobligatori%s que els PKGBUILDs amb que es contribueix s'ajustin als %sEstandars d'empaquetament d'Arc%s, en cas contrari seran esborrats!"

#: html/home.php
msgid "Remember to vote for your favourite packages!"
msgstr "Recordeu votar els vostres paquets preferits!"

#: html/home.php
msgid "Some packages may be provided as binaries in [community]."
msgstr "Alguns paquets poden ser oferts com binaris a [community]."

#: html/home.php
msgid "DISCLAIMER"
msgstr "Avís legal"

#: html/home.php template/footer.php
msgid ""
"MPR packages are user produced content. Any use of the provided files is at "
"your own risk."
msgstr "Els paquets de l'AUR són contingut produït per usuaris. Qualsevol ús dels fitxers proporcionats és sota el seu propi risc."

#: html/home.php
msgid "Learn more..."
msgstr "Més informació..."

#: html/home.php
msgid "Support"
msgstr "Suport"

#: html/home.php
msgid "Package Requests"
msgstr "Sol·licituds de paquets"

#: html/home.php
#, php-format
msgid ""
"There are three types of requests that can be filed in the %sPackage "
"Actions%s box on the package details page:"
msgstr "Hi ha tres tipus de sol·licituds que es poden presentar al quadre %sAccions del paquet%s a la pàgina de detalls del paquet:"

#: html/home.php
msgid "Orphan Request"
msgstr "Sol·licitud d'orfenat"

#: html/home.php
msgid ""
"Request a package to be disowned, e.g. when the maintainer is inactive and "
"the package has been flagged out-of-date for a long time."
msgstr "Sol·licita que un paquet sigui renegat, per exemple quan el mantenidor estigui inactiu i el paquet s'ha marcat com a obsolet durant molt de temps."

#: html/home.php
msgid "Deletion Request"
msgstr "Sol·licitud de supressió"

#: html/home.php
msgid ""
"Request a package to be removed from the makedeb Package Repository. Please do not"
" use this if a package is broken and can be fixed easily. Instead, contact "
"the package maintainer and file orphan request if necessary."
msgstr "Sol·liciteu que s'elimini un paquet de l'AUR. Si us plau, no ho utilitzeu si un paquet està trencat i es pot arreglar fàcilment. En lloc d'això, poseu-vos en contacte amb el mantenidor del paquet i sol·liciteu que es se'n renegui si cal."

#: html/home.php
msgid "Merge Request"
msgstr "Sol·licitud de fusió"

#: html/home.php
msgid ""
"Request a package to be merged into another one. Can be used when a package "
"needs to be renamed or replaced by a split package."
msgstr "Sol·licita que un paquet es fusioni en un altre. Es pot utilitzar quan un paquet s'ha de reanomenar o substituir per un paquet dividit."

#: html/home.php
#, php-format
msgid ""
"If you want to discuss a request, you can use the %saur-requests%s mailing "
"list. However, please do not use that list to file requests."
msgstr "Si voleu debatre una sol·licitud, podeu utilitzar la llista de correu %saur-requests%s. No obstant això, si us plau, no utilitzeu aquesta llista per a enviar una petició."

#: html/home.php
msgid "Submitting Packages"
msgstr "Enviar paquets"

#: html/home.php
#, php-format
msgid ""
"Git over SSH is now used to submit packages to the MPR. See the %sSubmitting"
" packages%s section of the makedeb Package Repository ArchWiki page for more "
"details."
msgstr "Ara s'utilitza Git a sobre d'SSH per enviar paquets a l'AUR. Feu un cop d'ull a la secció \"%sSubmitting packages%s\" de la pàgina de l'ArchWIki de l'AUR per més detalls."

#: html/home.php
<<<<<<< HEAD
msgid "The following SSH fingerprints are used for the MPR:"
msgstr ""
=======
msgid "The following SSH fingerprints are used for the AUR:"
msgstr "Les següents empremtes digitals d'SSH són usades per l'AUR:"
>>>>>>> 8c665d16

#: html/home.php
msgid "Discussion"
msgstr "Discussió"

#: html/home.php
#, php-format
msgid ""
"General discussion regarding the makedeb Package Repository (MPR) and Trusted User"
" structure takes place on %saur-general%s. For discussion relating to the "
<<<<<<< HEAD
"development of the MPR web interface, use the %saur-dev%s mailing list."
msgstr ""
=======
"development of the AUR web interface, use the %saur-dev%s mailing list."
msgstr "El debat general sobre el repositori per usuaris d'Arch (AUR) i de l'estructura dels Usuaris de Confiança es realitza a %saur-general%s. Per la discussió relacionada amb el desenvolupament de la interfície web de l'AUR, utilitzeu la llista de correu %saur-dev%s."
>>>>>>> 8c665d16

#: html/home.php
msgid "Bug Reporting"
msgstr "Comunicar errada"

#: html/home.php
#, php-format
msgid ""
"If you find a bug in the MPR web interface, please fill out a bug report on "
"our %sbug tracker%s. Use the tracker to report bugs in the MPR web interface"
" %sonly%s. To report packaging bugs contact the package maintainer or leave "
"a comment on the appropriate package page."
msgstr "Si troba un error en la interfície web de l'AUR, si us plau, ompliu un informe d'error al nostre %srastrejador d'errades%s. Utilitzeu el rastrejador per reportar %snomés%s errors de l'interfície web. Per informar d'errades en els paquets contacteu directament amb el responsable del paquet o deixeu un comentari a la pàgina del paquet corresponent."

#: html/home.php
msgid "Package Search"
msgstr "Cercar Paquets"

#: html/index.php
msgid "Adopt"
msgstr "Adopta"

#: html/index.php
msgid "Vote"
msgstr "Vota"

#: html/index.php
msgid "UnVote"
msgstr "Lleva el vot"

#: html/index.php template/pkg_search_form.php template/pkg_search_results.php
msgid "Notify"
msgstr "Notifica"

#: html/index.php template/pkg_search_results.php
msgid "UnNotify"
msgstr "Lleva notificació"

#: html/index.php
msgid "UnFlag"
msgstr "Desmarcar"

#: html/login.php template/header.php
msgid "Login"
msgstr "Entra"

#: html/login.php html/tos.php
#, php-format
msgid "Logged-in as: %s"
msgstr "Identificat com: %s"

#: html/login.php template/header.php
msgid "Logout"
msgstr "Surt"

#: html/login.php
msgid "Enter login credentials"
msgstr "Introduïu les credencials d'inici de sessió"

#: html/login.php
msgid "User name or primary email address"
msgstr "Nom d'usuari o adreça de correu primària"

#: html/login.php template/account_delete.php template/account_edit_form.php
msgid "Password"
msgstr "Contrasenya"

#: html/login.php
msgid "Remember me"
msgstr "Recorda'm"

#: html/login.php
msgid "Forgot Password"
msgstr "Has oblidat la teva contrasenya"

#: html/login.php
#, php-format
msgid ""
"HTTP login is disabled. Please %sswitch to HTTPs%s if you want to login."
msgstr "L'inici de sessió HTTP està deshabilitat. Si us plau %s canvia a HTTPs %s si voleu iniciar la sessió."

#: html/packages.php template/pkg_search_form.php
msgid "Search Criteria"
msgstr "Criteri de cerca"

#: html/packages.php template/header.php template/pkgbase_details.php
#: template/stats/general_stats_table.php template/stats/user_table.php
msgid "Packages"
msgstr "Paquets"

#: html/packages.php
msgid "Error trying to retrieve package details."
msgstr "S'ha produït un error en obtenir els detalls del paquet."

#: html/passreset.php lib/acctfuncs.inc.php
msgid "Missing a required field."
msgstr "Manca un camp requerit."

#: html/passreset.php lib/acctfuncs.inc.php
msgid "Password fields do not match."
msgstr "Els camps de contrasenya no coincideixen."

#: html/passreset.php lib/acctfuncs.inc.php
#, php-format
msgid "Your password must be at least %s characters."
msgstr "La seva contrasenya ha de tenir almenys %s caràcters."

#: html/passreset.php
msgid "Invalid e-mail."
msgstr "Direcció de correu electrònic no vàlida."

#: html/passreset.php
msgid "Password Reset"
msgstr "Restablir contrasenya"

#: html/passreset.php
msgid "Check your e-mail for the confirmation link."
msgstr "Revisi el seu correu electrònic per a l'enllaç de confirmació."

#: html/passreset.php
msgid "Your password has been reset successfully."
msgstr "La seva contrasenya s'ha restablert correctament."

#: html/passreset.php
msgid "Confirm your user name or primary e-mail address:"
msgstr "Confirmeu el vostre nom d'usuari o l'adreça de correu electrònic primària:"

#: html/passreset.php
msgid "Enter your new password:"
msgstr "Marcat"

#: html/passreset.php
msgid "Confirm your new password:"
msgstr "No marcat"

#: html/passreset.php html/tos.php
msgid "Continue"
msgstr "Continuar"

#: html/passreset.php
#, php-format
msgid ""
"If you have forgotten the user name and the primary e-mail address you used "
"to register, please send a message to the %saur-general%s mailing list."
msgstr "Si heu oblidat el nom d'usuari i l'adreça de correu electrònic primària utilitzada al registrar-vos, si us plau envieu un missatge a la llista de correu %saur-general%s."

#: html/passreset.php
msgid "Enter your user name or your primary e-mail address:"
msgstr "Entreu el vostre nom d'usuari o la vostra adreça de correu electrònic primària:"

#: html/pkgbase.php
msgid "Package Bases"
msgstr "Bases del paquet"

#: html/pkgbase.php
msgid ""
"The selected packages have not been disowned, check the confirmation "
"checkbox."
msgstr "Els paquets seleccionats no han sigut renegats, marqueu la casella de confirmació."

#: aurweb/routers/packages.py
msgid ""
"The selected packages have not been adopted, check the confirmation "
"checkbox."
msgstr ""

#: html/pkgbase.php lib/pkgreqfuncs.inc.php
msgid "Cannot find package to merge votes and comments into."
msgstr "No es pot trobar el paquet on combinar vots i comentaris."

#: html/pkgbase.php lib/pkgreqfuncs.inc.php
msgid "Cannot merge a package base with itself."
msgstr "No es pot fusionar la base d'un paquet amb la mateixa."

#: html/pkgbase.php
msgid ""
"The selected packages have not been deleted, check the confirmation "
"checkbox."
msgstr "Els paquets seleccionats no s'han esborrat, marqui la casella de confirmació."

#: html/pkgdel.php
msgid "Package Deletion"
msgstr "Esborrament Paquet"

#: html/pkgdel.php template/pkgbase_actions.php
msgid "Delete Package"
msgstr "Esborrar el paquet"

#: html/pkgdel.php
#, php-format
msgid ""
"Use this form to delete the package base %s%s%s and the following packages "
<<<<<<< HEAD
"from the MPR: "
msgstr ""
=======
"from the AUR: "
msgstr "Utilitzeu aquest formulari per eliminar la base del paquet %s%s%s i els següents paquets de l'AUR:"
>>>>>>> 8c665d16

#: html/pkgdel.php
msgid "Deletion of a package is permanent. "
msgstr "L'esborrament del paquet és permanent."

#: html/pkgdel.php html/pkgmerge.php
msgid "Select the checkbox to confirm action."
msgstr "Marqueu el quadre de verificació per confirmar l'operació."

#: html/pkgdel.php
msgid "Confirm package deletion"
msgstr "Confirmeu l'eliminació del paquet"

#: html/pkgdel.php template/account_delete.php
msgid "Delete"
msgstr "Esborra"

#: html/pkgdel.php
msgid "Only Trusted Users and Developers can delete packages."
msgstr "Només els usuaris de confiança (TUs) i desenvolupadors poden eliminar paquets."

#: html/pkgdisown.php template/pkgbase_actions.php
msgid "Disown Package"
msgstr "Desposseir-se del paquet"

#: html/pkgdisown.php
#, php-format
msgid ""
"Use this form to disown the package base %s%s%s which includes the following"
" packages: "
msgstr ""

#: html/pkgdisown.php
msgid ""
"By selecting the checkbox, you confirm that you want to no longer be a "
"package co-maintainer."
msgstr ""

#: html/pkgdisown.php
#, php-format
msgid ""
"By selecting the checkbox, you confirm that you want to disown the package "
"and transfer ownership to %s%s%s."
msgstr ""

#: html/pkgdisown.php
msgid ""
"By selecting the checkbox, you confirm that you want to disown the package."
msgstr ""

#: html/pkgdisown.php
msgid "Confirm to disown the package"
msgstr ""

#: html/pkgdisown.php
msgid "Disown"
msgstr ""

#: html/pkgdisown.php
msgid "Only Trusted Users and Developers can disown packages."
msgstr ""

#: html/pkgflagcomment.php
msgid "Flag Comment"
msgstr ""

#: html/pkgflag.php
msgid "Flag Package Out-Of-Date"
msgstr ""

#: templates/packages/flag.html
msgid ""
"This seems to be a VCS package. Please do %snot%s flag it out-of-date if the"
" package version in the AUR does not match the most recent commit. Flagging "
"this package should only be done if the sources moved or changes in the "
"PKGBUILD are required because of recent upstream changes."
msgstr ""

#: html/pkgflag.php
#, php-format
msgid ""
"Use this form to flag the package base %s%s%s and the following packages "
"out-of-date: "
msgstr ""

#: html/pkgflag.php
#, php-format
msgid ""
"Please do %snot%s use this form to report bugs. Use the package comments "
"instead."
msgstr ""

#: html/pkgflag.php
msgid ""
"Enter details on why the package is out-of-date below, preferably including "
"links to the release announcement or the new release tarball."
msgstr ""

#: html/pkgflag.php template/pkgreq_close_form.php template/pkgreq_form.php
#: template/pkgreq_results.php
msgid "Comments"
msgstr "Comentaris"

#: html/pkgflag.php
msgid "Flag"
msgstr "Marcar"

#: html/pkgflag.php
msgid "Only registered users can flag packages out-of-date."
msgstr ""

#: html/pkgmerge.php
msgid "Package Merging"
msgstr "Fusió de Paquets"

#: html/pkgmerge.php template/pkgbase_actions.php
msgid "Merge Package"
msgstr "Fusionar el paquet"

#: html/pkgmerge.php
#, php-format
msgid "Use this form to merge the package base %s%s%s into another package. "
msgstr ""

#: html/pkgmerge.php
msgid "The following packages will be deleted: "
msgstr ""

#: html/pkgmerge.php
msgid "Once the package has been merged it cannot be reversed. "
msgstr "Una vegada que el paquet s'ha fusionat que no es pot revertir."

#: html/pkgmerge.php
msgid "Enter the package name you wish to merge the package into. "
msgstr "Introdueixi el nom del paquet amb que voleu fusionar aquest paquet."

#: html/pkgmerge.php
msgid "Merge into:"
msgstr "Fusionar amb:"

#: html/pkgmerge.php
msgid "Confirm package merge"
msgstr "Confirmi la fusió del paquet"

#: html/pkgmerge.php template/pkgreq_form.php
msgid "Merge"
msgstr "Fusió"

#: html/pkgmerge.php
msgid "Only Trusted Users and Developers can merge packages."
msgstr "Només el usuaris de confiança (TUs) i desenvolupadors poden fusionar paquets."

#: html/pkgreq.php template/pkgbase_actions.php template/pkgreq_form.php
msgid "Submit Request"
msgstr ""

#: html/pkgreq.php template/pkgreq_close_form.php
msgid "Close Request"
msgstr ""

#: html/pkgreq.php lib/aur.inc.php lib/pkgfuncs.inc.php
msgid "First"
msgstr "Primer"

#: html/pkgreq.php lib/aur.inc.php lib/pkgfuncs.inc.php
msgid "Previous"
msgstr "Anterior"

#: html/pkgreq.php lib/aur.inc.php lib/pkgfuncs.inc.php template/tu_list.php
msgid "Next"
msgstr "Següent"

#: html/pkgreq.php lib/aur.inc.php lib/pkgfuncs.inc.php
msgid "Last"
msgstr "Darrer"

#: html/pkgreq.php template/header.php
msgid "Requests"
msgstr ""

#: html/register.php template/header.php
msgid "Register"
msgstr "Registrar-se"

#: html/register.php
msgid "Use this form to create an account."
msgstr "Utilitzeu aquest formulari per a crear un compte."

#: html/tos.php
msgid "Terms of Service"
msgstr ""

#: html/tos.php
msgid ""
"The following documents have been updated. Please review them carefully:"
msgstr ""

#: html/tos.php
#, php-format
msgid "revision %d"
msgstr ""

#: html/tos.php
msgid "I accept the terms and conditions above."
msgstr ""

#: html/tu.php template/account_details.php template/header.php
msgid "Trusted User"
msgstr "Usuari de Confiança"

#: html/tu.php
msgid "Could not retrieve proposal details."
msgstr "No es va poder recuperar detalls de la proposta."

#: html/tu.php
msgid "Voting is closed for this proposal."
msgstr "La votació es va tancar per a aquesta proposta."

#: html/tu.php
msgid "Only Trusted Users are allowed to vote."
msgstr ""

#: html/tu.php
msgid "You cannot vote in an proposal about you."
msgstr "No pots votar en una proposta sobre tu."

#: html/tu.php
msgid "You've already voted for this proposal."
msgstr "Ja has votat en aquesta proposta."

#: html/tu.php
msgid "Vote ID not valid."
msgstr "L'identificador de vot no és vàlid."

#: html/tu.php template/tu_list.php
msgid "Current Votes"
msgstr "Vots actuals"

#: html/tu.php
msgid "Past Votes"
msgstr "Últims vots"

#: html/voters.php template/tu_details.php
msgid "Voters"
msgstr "Votants"

#: lib/acctfuncs.inc.php
msgid ""
"Account registration has been disabled for your IP address, probably due to "
"sustained spam attacks. Sorry for the inconvenience."
msgstr "El registre de comptes ha estat inhabilitat per la seva adreça IP, probablement a causa de continus atacs d'spam. Disculpeu les molèsties."

#: lib/acctfuncs.inc.php
msgid "Missing User ID"
msgstr "Manca l'identificador de l'usuari"

#: lib/acctfuncs.inc.php
msgid "The username is invalid."
msgstr "El nom d'usuari és icorrecte."

#: lib/acctfuncs.inc.php
#, php-format
msgid "It must be between %s and %s characters long"
msgstr "En número de caràcters ha d'estar entre %s i %s"

#: lib/acctfuncs.inc.php
msgid "Start and end with a letter or number"
msgstr "Comença i finalitza amb una lletra o número"

#: lib/acctfuncs.inc.php
msgid "Can contain only one period, underscore or hyphen."
msgstr "Només pot contenir un punt,  guió o guió baix."

#: lib/acctfuncs.inc.php
msgid "Please confirm your new password."
msgstr ""

#: lib/acctfuncs.inc.php
msgid "The email address is invalid."
msgstr "L'adreça del correu-e no és vàlida."

#: lib/acctfuncs.inc.php
msgid "The backup email address is invalid."
msgstr ""

#: lib/acctfuncs.inc.php
msgid "The home page is invalid, please specify the full HTTP(s) URL."
msgstr ""

#: lib/acctfuncs.inc.php
msgid "The PGP key fingerprint is invalid."
msgstr "L'empremta de la clau PGP no és vàlida."

#: lib/acctfuncs.inc.php
msgid "The SSH public key is invalid."
msgstr ""

#: lib/acctfuncs.inc.php
msgid "Cannot increase account permissions."
msgstr "No es possible augmentar els permisos del compte."

#: lib/acctfuncs.inc.php
msgid "Language is not currently supported."
msgstr "L'idioma no està suportat actualment."

#: lib/acctfuncs.inc.php
msgid "Timezone is not currently supported."
msgstr ""

#: lib/acctfuncs.inc.php
#, php-format
msgid "The username, %s%s%s, is already in use."
msgstr "El nom d'usuari, %s%s%s, ja s'està fent servir."

#: lib/acctfuncs.inc.php
#, php-format
msgid "The address, %s%s%s, is already in use."
msgstr "L'adressa, %s%s%s, ja s'està fent servir."

#: lib/acctfuncs.inc.php
#, php-format
msgid "The SSH public key, %s%s%s, is already in use."
msgstr ""

#: lib/acctfuncs.inc.php
msgid "The CAPTCHA is missing."
msgstr ""

#: lib/acctfuncs.inc.php
msgid "This CAPTCHA has expired. Please try again."
msgstr ""

#: lib/acctfuncs.inc.php
msgid "The entered CAPTCHA answer is invalid."
msgstr ""

#: lib/acctfuncs.inc.php
#, php-format
msgid "Error trying to create account, %s%s%s."
msgstr "Error al intentar crear el compte, %s%s%s."

#: lib/acctfuncs.inc.php
#, php-format
msgid "The account, %s%s%s, has been successfully created."
msgstr "El compte, %s%s%s, s'ha creat correctament."

#: lib/acctfuncs.inc.php
msgid "A password reset key has been sent to your e-mail address."
msgstr "S'ha enviat una contrasenya nova al seu correu electrònic."

#: lib/acctfuncs.inc.php
msgid "Click on the Login link above to use your account."
msgstr "Feu clic a l'enllaç superior d'Inici de sessió per utilitzar el seu compte."

#: lib/acctfuncs.inc.php
#, php-format
msgid "No changes were made to the account, %s%s%s."
msgstr "No s'han fet canvis al compte, %s%s%s."

#: lib/acctfuncs.inc.php
#, php-format
msgid "The account, %s%s%s, has been successfully modified."
msgstr "El compte, %s%s%s, s'ha modificat correctament."

#: lib/acctfuncs.inc.php
msgid ""
"The login form is currently disabled for your IP address, probably due to "
"sustained spam attacks. Sorry for the inconvenience."
msgstr "El formulari de registre està deshabilitat per la seva adreça IP, probablement a causa de continus atacs d'spam. Disculpeu les molèsties."

#: lib/acctfuncs.inc.php
msgid "Account suspended"
msgstr ""

#: aurweb/routers/accounts.py
msgid "You do not have permission to suspend accounts."
msgstr ""

#: lib/acctfuncs.inc.php
#, php-format
msgid ""
"Your password has been reset. If you just created a new account, please use "
"the link from the confirmation email to set an initial password. Otherwise, "
"please request a reset key on the %sPassword Reset%s page."
msgstr "La seva contrasenya s'ha restablert. Si acaba de crear un nou compte, si us plau utilitzeu l'enllaç al correu electrònic de confirmació per configurar una contrasenya inicial. En cas contrari, sol·liciti una clau de reinici a la pàgina %s de restabliment de contanenya %s."

#: lib/acctfuncs.inc.php
msgid "Bad username or password."
msgstr "nom d'usuari o contrasenya incorrectes."

#: lib/acctfuncs.inc.php
msgid "An error occurred trying to generate a user session."
msgstr ""

#: lib/acctfuncs.inc.php
msgid "Invalid e-mail and reset key combination."
msgstr "Direcció de correu electrònic i combinació de tecles de restabliment no vàlida."

#: lib/aur.inc.php template/pkg_details.php
msgid "None"
msgstr "Res"

#: lib/aur.inc.php template/pkgreq_results.php template/pkg_search_results.php
#, php-format
msgid "View account information for %s"
msgstr "Veure l'informació del compte per %s"

#: lib/aurjson.class.php
msgid "Package base ID or package base name missing."
msgstr ""

#: lib/aurjson.class.php lib/pkgbasefuncs.inc.php
msgid "You are not allowed to edit this comment."
msgstr ""

#: lib/aurjson.class.php
msgid "Comment does not exist."
msgstr ""

#: lib/pkgbasefuncs.inc.php
msgid "Comment cannot be empty."
msgstr ""

#: lib/pkgbasefuncs.inc.php
msgid "Comment has been added."
msgstr "S'ha afegit el comentari."

#: lib/pkgbasefuncs.inc.php
msgid "You must be logged in before you can edit package information."
msgstr "Heu d'identificar-vos abans d'editar qualsevol informació de paquet."

#: lib/pkgbasefuncs.inc.php
msgid "Missing comment ID."
msgstr "Manca l'identificador del comentari."

#: lib/pkgbasefuncs.inc.php
msgid "No more than 5 comments can be pinned."
msgstr ""

#: lib/pkgbasefuncs.inc.php
msgid "You are not allowed to pin this comment."
msgstr ""

#: lib/pkgbasefuncs.inc.php
msgid "You are not allowed to unpin this comment."
msgstr ""

#: lib/pkgbasefuncs.inc.php
msgid "Comment has been pinned."
msgstr ""

#: lib/pkgbasefuncs.inc.php
msgid "Comment has been unpinned."
msgstr ""

#: lib/pkgbasefuncs.inc.php lib/pkgfuncs.inc.php
msgid "Error retrieving package details."
msgstr "No s'han pogut obtenir els detalls del paquet."

#: lib/pkgbasefuncs.inc.php lib/pkgfuncs.inc.php
msgid "Package details could not be found."
msgstr "No s'han pogut trobar els detalls del paquet."

#: aurweb/routers/auth.py
msgid "Bad Referer header."
msgstr ""

#: aurweb/routers/packages.py
msgid "You did not select any packages to be notified about."
msgstr ""

#: aurweb/routers/packages.py
msgid "The selected packages' notifications have been enabled."
msgstr ""

#: aurweb/routers/packages.py
msgid "You did not select any packages for notification removal."
msgstr ""

#: aurweb/routers/packages.py
msgid "A package you selected does not have notifications enabled."
msgstr ""

#: aurweb/routers/packages.py
msgid "The selected packages' notifications have been removed."
msgstr ""

#: lib/pkgbasefuncs.inc.php
msgid "You must be logged in before you can flag packages."
msgstr "Heu d'identificar-vos abans de marcar paquets."

#: lib/pkgbasefuncs.inc.php
msgid "You did not select any packages to flag."
msgstr "No heu seleccionat cap paquet per a marcar."

#: lib/pkgbasefuncs.inc.php
msgid "The selected packages have not been flagged, please enter a comment."
msgstr ""

#: lib/pkgbasefuncs.inc.php
msgid "The selected packages have been flagged out-of-date."
msgstr "Els paquets seleccionats s'han marcat com No-Actualitzats."

#: lib/pkgbasefuncs.inc.php
msgid "You must be logged in before you can unflag packages."
msgstr "Heu d'identificar-vos abans de desmarcar paquets."

#: lib/pkgbasefuncs.inc.php
msgid "You did not select any packages to unflag."
msgstr "No heu seleccionat cap paquet per a desmarcar."

#: lib/pkgbasefuncs.inc.php
msgid "The selected packages have been unflagged."
msgstr "Els paquets seleccionats s'han desmarcat."

#: lib/pkgbasefuncs.inc.php
msgid "You do not have permission to delete packages."
msgstr "No té permís per eliminar paquets."

#: lib/pkgbasefuncs.inc.php
msgid "You did not select any packages to delete."
msgstr "No heu seleccionat cap paquet per a esborrar."

#: aurweb/routers/packages.py
msgid "One of the packages you selected does not exist."
msgstr ""

#: lib/pkgbasefuncs.inc.php
msgid "The selected packages have been deleted."
msgstr "Els paquets seleccionats s'han esborrat."

#: lib/pkgbasefuncs.inc.php
msgid "You must be logged in before you can adopt packages."
msgstr "Heu d'identificar-vos abans d'apropiar-se paquets."

#: aurweb/routers/package.py
msgid "You are not allowed to adopt one of the packages you selected."
msgstr ""

#: lib/pkgbasefuncs.inc.php
msgid "You must be logged in before you can disown packages."
msgstr "Heu d'identificar-vos abans de desapropiàr-se paquets."

#: aurweb/routers/packages.py
msgid "You are not allowed to disown one of the packages you selected."
msgstr ""

#: lib/pkgbasefuncs.inc.php
msgid "You did not select any packages to adopt."
msgstr "No heu seleccionat cap paquet per apropiar-se'n."

#: lib/pkgbasefuncs.inc.php
msgid "You did not select any packages to disown."
msgstr "No heu seleccionat cap paquet per desapropiar-se'n."

#: lib/pkgbasefuncs.inc.php
msgid "The selected packages have been adopted."
msgstr "Els paquets seleccionats s'han apropiat."

#: lib/pkgbasefuncs.inc.php
msgid "The selected packages have been disowned."
msgstr "Els paquets seleccionats han sigut desapropiats."

#: lib/pkgbasefuncs.inc.php
msgid "You must be logged in before you can vote for packages."
msgstr "Heu d'identificar-vos abans de votar paquets."

#: lib/pkgbasefuncs.inc.php
msgid "You must be logged in before you can un-vote for packages."
msgstr "Heu d'identificar-vos abans de llevar el vot als paquets."

#: lib/pkgbasefuncs.inc.php
msgid "You did not select any packages to vote for."
msgstr "No heu seleccionat cap paquet per votar."

#: lib/pkgbasefuncs.inc.php
msgid "Your votes have been removed from the selected packages."
msgstr "Els vostres vots s'han suprimit dels paquets seleccionats."

#: lib/pkgbasefuncs.inc.php
msgid "Your votes have been cast for the selected packages."
msgstr "Els vostres vots s'han enviat per als paquets seleccionats."

#: lib/pkgbasefuncs.inc.php
msgid "Couldn't add to notification list."
msgstr "No s'ha pogut afegir a la llista de notificació."

#: lib/pkgbasefuncs.inc.php
#, php-format
msgid "You have been added to the comment notification list for %s."
msgstr "Heu estat afegit a la llista de notificacions de %s."

#: lib/pkgbasefuncs.inc.php
#, php-format
msgid "You have been removed from the comment notification list for %s."
msgstr "Heu sigut esborrat de la llista de notificacions de comentaris de %s."

#: lib/pkgbasefuncs.inc.php
msgid "You are not allowed to undelete this comment."
msgstr ""

#: lib/pkgbasefuncs.inc.php
msgid "Comment has been undeleted."
msgstr ""

#: lib/pkgbasefuncs.inc.php
msgid "You are not allowed to delete this comment."
msgstr "No esteu autoritzat per esborrar aquest comentari."

#: lib/pkgbasefuncs.inc.php
msgid "Comment has been deleted."
msgstr "S'ha esborrat el comentari."

#: lib/pkgbasefuncs.inc.php
msgid "Comment has been edited."
msgstr ""

#: lib/pkgbasefuncs.inc.php
msgid "You are not allowed to edit the keywords of this package base."
msgstr ""

#: lib/pkgbasefuncs.inc.php
msgid "The package base keywords have been updated."
msgstr ""

#: lib/pkgbasefuncs.inc.php
msgid "You are not allowed to manage co-maintainers of this package base."
msgstr ""

#: lib/pkgbasefuncs.inc.php
#, php-format
msgid "Invalid user name: %s"
msgstr ""

#: lib/pkgbasefuncs.inc.php
msgid "The package base co-maintainers have been updated."
msgstr ""

#: lib/pkgfuncs.inc.php template/pkgbase_details.php
msgid "View packages details for"
msgstr "Veure els detalls del paquet per"

#: lib/pkgfuncs.inc.php
#, php-format
msgid "requires %s"
msgstr ""

#: lib/pkgreqfuncs.inc.php
msgid "You must be logged in to file package requests."
msgstr ""

#: lib/pkgreqfuncs.inc.php
msgid "Invalid name: only lowercase letters are allowed."
msgstr "Nom no vàlid: sols es permet lletres minúscules."

#: lib/pkgreqfuncs.inc.php
msgid "The comment field must not be empty."
msgstr ""

#: lib/pkgreqfuncs.inc.php
msgid "Invalid request type."
msgstr "El tipus de sol·licitud no és vàlid."

#: lib/pkgreqfuncs.inc.php
msgid "Added request successfully."
msgstr ""

#: lib/pkgreqfuncs.inc.php
msgid "Invalid reason."
msgstr ""

#: lib/pkgreqfuncs.inc.php
msgid "Only TUs and developers can close requests."
msgstr ""

#: lib/pkgreqfuncs.inc.php
msgid "Request closed successfully."
msgstr ""

#: template/account_delete.php
#, php-format
msgid "You can use this form to permanently delete the MPR account %s."
msgstr ""

#: template/account_delete.php
#, php-format
msgid "%sWARNING%s: This action cannot be undone."
msgstr ""

#: template/account_delete.php
msgid "Confirm deletion"
msgstr ""

#: template/account_details.php template/account_edit_form.php
#: template/account_search_results.php template/search_accounts_form.php
msgid "Username"
msgstr "Nom d'usuari"

#: template/account_details.php template/account_edit_form.php
#: template/search_accounts_form.php
msgid "Account Type"
msgstr "Tipus de compte"

#: template/account_details.php template/tu_details.php
#: template/tu_last_votes_list.php template/tu_list.php
msgid "User"
msgstr "Usuari"

#: template/account_details.php template/account_edit_form.php
#: template/search_accounts_form.php
msgid "Developer"
msgstr "Desenvolupador"

#: template/account_details.php template/account_edit_form.php
#: template/search_accounts_form.php
msgid "Trusted User & Developer"
msgstr ""

#: template/account_details.php template/account_edit_form.php
#: template/search_accounts_form.php
msgid "Email Address"
msgstr "Adreça de correu-e"

#: template/account_details.php
msgid "hidden"
msgstr ""

#: template/account_details.php template/account_edit_form.php
#: template/account_search_results.php template/search_accounts_form.php
msgid "Real Name"
msgstr "Nom real"

#: template/account_details.php template/account_edit_form.php
msgid "Homepage"
msgstr ""

#: template/account_details.php template/account_edit_form.php
#: template/account_search_results.php template/search_accounts_form.php
msgid "IRC Nick"
msgstr "Nom d'usuari IRC"

#: template/account_details.php template/account_edit_form.php
#: template/account_search_results.php
msgid "PGP Key Fingerprint"
msgstr "Emprempta clau PGP"

#: template/account_details.php template/account_search_results.php
#: template/pkgreq_results.php
msgid "Status"
msgstr "Estat"

#: template/account_details.php
msgid "Inactive since"
msgstr ""

#: template/account_details.php template/account_search_results.php
msgid "Active"
msgstr "Actiu"

#: template/account_details.php
msgid "Registration date:"
msgstr ""

#: template/account_details.php template/pkgbase_details.php
#: template/pkg_details.php template/pkgreq_results.php
#: template/tu_details.php
msgid "unknown"
msgstr "desconegut"

#: template/account_details.php
msgid "Last Login"
msgstr ""

#: template/account_details.php
msgid "Never"
msgstr "Mai"

#: template/account_details.php
msgid "View this user's packages"
msgstr "Visualitza els paquets d'aquest usuari"

#: template/account_details.php
msgid "Edit this user's account"
msgstr ""

#: template/account_details.php
msgid "List this user's comments"
msgstr ""

#: template/account_edit_form.php
#, php-format
msgid "Click %shere%s if you want to permanently delete this account."
msgstr ""

#: template/account_edit_form.php
#, php-format
msgid "Click %shere%s for user details."
msgstr ""

#: template/account_edit_form.php
#, php-format
msgid "Click %shere%s to list the comments made by this account."
msgstr ""

#: template/account_edit_form.php
msgid "required"
msgstr "requerit"

#: template/account_edit_form.php
msgid ""
"Your user name is the name you will use to login. It is visible to the "
"general public, even if your account is inactive."
msgstr ""

#: template/account_edit_form.php template/search_accounts_form.php
msgid "Normal user"
msgstr "Usuari normal"

#: template/account_edit_form.php template/search_accounts_form.php
msgid "Trusted user"
msgstr "Usuari de Confiança"

#: template/account_edit_form.php template/search_accounts_form.php
msgid "Account Suspended"
msgstr "El compte s'ha suspès"

#: template/account_edit_form.php
msgid "Inactive"
msgstr ""

#: template/account_edit_form.php
msgid ""
"Please ensure you correctly entered your email address, otherwise you will "
"be locked out."
msgstr ""

#: template/account_edit_form.php
msgid "Hide Email Address"
msgstr ""

#: template/account_edit_form.php
msgid ""
"If you do not hide your email address, it is visible to all registered MPR "
"users. If you hide your email address, it is visible to members of the Arch "
"Linux staff only."
msgstr ""

#: template/account_edit_form.php
msgid "Backup Email Address"
msgstr ""

#: template/account_edit_form.php
msgid ""
"Optionally provide a secondary email address that can be used to restore "
"your account in case you lose access to your primary email address."
msgstr ""

#: template/account_edit_form.php
msgid ""
"Password reset links are always sent to both your primary and your backup "
"email address."
msgstr ""

#: template/account_edit_form.php
#, php-format
msgid ""
"Your backup email address is always only visible to members of the Arch "
"Linux staff, independent of the %s setting."
msgstr ""

#: template/account_edit_form.php
msgid "Language"
msgstr "Idioma"

#: template/account_edit_form.php
msgid "Timezone"
msgstr ""

#: template/account_edit_form.php
msgid ""
"If you want to change the password, enter a new password and confirm the new"
" password by entering it again."
msgstr ""

#: template/account_edit_form.php
msgid "Re-type password"
msgstr "Escriu altre cop la contrasenya"

#: template/account_edit_form.php
msgid ""
"The following information is only required if you want to submit packages to"
" the makedeb Package Repository."
msgstr ""

#: template/account_edit_form.php
msgid "SSH Public Key"
msgstr ""

#: template/account_edit_form.php
msgid "Notification settings"
msgstr ""

#: template/account_edit_form.php
msgid "Notify of new comments"
msgstr "Notificar comentaris nous"

#: template/account_edit_form.php
msgid "Notify of package updates"
msgstr ""

#: template/account_edit_form.php
msgid "Notify of ownership changes"
msgstr ""

#: template/account_edit_form.php
msgid "To confirm the profile changes, please enter your current password:"
msgstr ""

#: template/account_edit_form.php
msgid "Your current password"
msgstr ""

#: template/account_edit_form.php
msgid ""
"To protect the MPR against automated account creation, we kindly ask you to "
"provide the output of the following command:"
msgstr ""

#: template/account_edit_form.php
msgid "Answer"
msgstr ""

#: template/account_edit_form.php template/pkgbase_details.php
#: template/pkg_details.php
msgid "Update"
msgstr "Actualitza"

#: template/account_edit_form.php
msgid "Create"
msgstr "Crea"

#: template/account_edit_form.php template/search_accounts_form.php
msgid "Reset"
msgstr "Restaura"

#: template/account_search_results.php
msgid "No results matched your search criteria."
msgstr "No s'ha trobat cap coindidència amb els criteris de cerca."

#: template/account_search_results.php
msgid "Edit Account"
msgstr "Edita compte"

#: template/account_search_results.php
msgid "Suspended"
msgstr "Suspès"

#: template/account_search_results.php
msgid "Edit"
msgstr "Editar"

#: template/account_search_results.php
msgid "Less"
msgstr "Menys"

#: template/account_search_results.php
msgid "More"
msgstr "Més"

#: template/account_search_results.php
msgid "No more results to display."
msgstr "No hi ha més resultats per mostrar."

#: template/comaintainers_form.php
#, php-format
msgid ""
"Use this form to add co-maintainers for %s%s%s (one user name per line):"
msgstr ""

#: template/comaintainers_form.php
msgid "Users"
msgstr ""

#: template/comaintainers_form.php template/pkg_comment_form.php
msgid "Save"
msgstr ""

#: template/flag_comment.php
#, php-format
msgid "Flagged Out-of-Date Comment: %s"
msgstr ""

#: template/flag_comment.php
#, php-format
msgid "%s%s%s flagged %s%s%s out-of-date on %s%s%s for the following reason:"
msgstr ""

#: template/flag_comment.php
#, php-format
msgid "%s%s%s is not flagged out-of-date."
msgstr ""

#: template/flag_comment.php
msgid "Return to Details"
msgstr ""

#: template/footer.php
#, php-format
msgid "Copyright %s 2004-%d aurweb Development Team."
msgstr ""

#: template/header.php
msgid " My Account"
msgstr "El meu Compte"

#: template/pkgbase_actions.php
msgid "Package Actions"
msgstr "Accions Paquet"

#: template/pkgbase_actions.php
msgid "View PKGBUILD"
msgstr "Veure PKGBUILD"

#: template/pkgbase_actions.php
msgid "View Changes"
msgstr ""

#: template/pkgbase_actions.php
msgid "Download snapshot"
msgstr ""

#: template/pkgbase_actions.php
msgid "Search wiki"
msgstr ""

#: template/pkgbase_actions.php
#, php-format
msgid "Flagged out-of-date (%s)"
msgstr ""

#: template/pkgbase_actions.php
msgid "Flag package out-of-date"
msgstr "Marcar el paquet com a no-actualitzat"

#: template/pkgbase_actions.php
msgid "Unflag package"
msgstr "Desmarcar el paquet"

#: template/pkgbase_actions.php
msgid "Remove vote"
msgstr "eliminar vot"

#: template/pkgbase_actions.php
msgid "Vote for this package"
msgstr "Vota per aquest paquet"

#: template/pkgbase_actions.php scripts/notify.py
msgid "Disable notifications"
msgstr "Deshabilitar notificacions"

#: template/pkgbase_actions.php template/pkg_comment_form.php
msgid "Enable notifications"
msgstr ""

#: template/pkgbase_actions.php
msgid "Manage Co-Maintainers"
msgstr ""

#: template/pkgbase_actions.php
#, php-format
msgid "%d pending request"
msgid_plural "%d pending requests"
msgstr[0] ""
msgstr[1] ""

#: template/pkgbase_actions.php
msgid "Adopt Package"
msgstr "Adoptar Paquet"

#: template/pkgbase_details.php
msgid "Package Base Details"
msgstr ""

#: template/pkgbase_details.php template/pkg_details.php
msgid "Git Clone URL"
msgstr ""

#: template/pkgbase_details.php template/pkg_details.php
msgid "read-only"
msgstr ""

#: template/pkgbase_details.php template/pkg_details.php
msgid "click to copy"
msgstr ""

#: template/pkgbase_details.php template/pkg_details.php
#: template/pkg_search_form.php
msgid "Keywords"
msgstr "Paraules Clau"

#: template/pkgbase_details.php template/pkg_details.php
#: template/pkg_search_form.php
msgid "Submitter"
msgstr "Remitent"

#: template/pkgbase_details.php template/pkg_details.php
#: template/pkg_search_form.php template/pkg_search_results.php
msgid "Maintainer"
msgstr "Mantenidor"

#: template/pkgbase_details.php template/pkg_details.php
msgid "Last Packager"
msgstr ""

#: template/pkgbase_details.php template/pkg_details.php
#: template/pkg_search_form.php template/pkg_search_results.php
msgid "Votes"
msgstr "Vots"

#: template/pkgbase_details.php template/pkg_details.php
#: template/pkg_search_form.php template/pkg_search_results.php
msgid "Popularity"
msgstr ""

#: template/pkgbase_details.php template/pkg_details.php
msgid "First Submitted"
msgstr "Primer enviament"

#: template/pkgbase_details.php template/pkg_details.php
msgid "Last Updated"
msgstr "Última actualització"

#: template/pkg_comment_box.php
#, php-format
msgid "Edit comment for: %s"
msgstr ""

#: template/pkg_comment_box.php template/pkg_comment_form.php
msgid "Add Comment"
msgstr "Afegir un comentari"

#: template/pkg_comment_form.php
msgid ""
"Git commit identifiers referencing commits in the MPR package repository and"
" URLs are converted to links automatically."
msgstr ""

#: template/pkg_comment_form.php
#, php-format
msgid "%sMarkdown syntax%s is partially supported."
msgstr ""

#: template/pkg_comments.php
msgid "Pinned Comments"
msgstr ""

#: template/pkg_comments.php
msgid "Latest Comments"
msgstr "Darrers Comentaris"

#: template/pkg_comments.php
msgid "Comments for"
msgstr ""

#: template/pkg_comments.php
#, php-format
msgid "%s commented on %s"
msgstr ""

#: template/pkg_comments.php
#, php-format
msgid "Anonymous comment on %s"
msgstr ""

#: template/pkg_comments.php
#, php-format
msgid "Commented on package %s on %s"
msgstr ""

#: template/pkg_comments.php
#, php-format
msgid "deleted on %s by %s"
msgstr ""

#: template/pkg_comments.php
#, php-format
msgid "deleted on %s"
msgstr ""

#: template/pkg_comments.php
#, php-format
msgid "edited on %s by %s"
msgstr ""

#: template/pkg_comments.php
#, php-format
msgid "edited on %s"
msgstr ""

#: template/pkg_comments.php
msgid "Undelete comment"
msgstr ""

#: template/pkg_comments.php
msgid "Delete comment"
msgstr "Esborra comentari"

#: template/pkg_comments.php
msgid "Pin comment"
msgstr ""

#: template/pkg_comments.php
msgid "Unpin comment"
msgstr ""

#: template/pkg_details.php
msgid "Package Details"
msgstr "Detalls del paquet"

#: template/pkg_details.php template/pkg_search_form.php
msgid "Package Base"
msgstr ""

#: template/pkg_details.php template/pkg_search_results.php
msgid "Description"
msgstr "Descripció"

#: template/pkg_details.php
msgid "Upstream URL"
msgstr "Enllaç URL Upstream"

#: template/pkg_details.php
msgid "Visit the website for"
msgstr "Visiti la pàgina web per"

#: template/pkg_details.php
msgid "Licenses"
msgstr ""

#: template/pkg_details.php
msgid "Groups"
msgstr ""

#: template/pkg_details.php
msgid "Conflicts"
msgstr ""

#: template/pkg_details.php
msgid "Provides"
msgstr ""

#: template/pkg_details.php
msgid "Replaces"
msgstr ""

#: template/pkg_details.php
msgid "Dependencies"
msgstr "Dependències"

#: template/pkg_details.php
msgid "Required by"
msgstr "Requerit per"

#: template/pkg_details.php
msgid "Sources"
msgstr "Fonts"

#: template/pkgreq_close_form.php
#, php-format
msgid "Use this form to close the request for package base %s%s%s."
msgstr ""

#: template/pkgreq_close_form.php
msgid ""
"The comments field can be left empty. However, it is highly recommended to "
"add a comment when rejecting a request."
msgstr ""

#: template/pkgreq_close_form.php
msgid "Reason"
msgstr "Motiu"

#: template/pkgreq_close_form.php template/pkgreq_results.php
#: template/tu_details.php
msgid "Accepted"
msgstr "Acceptat"

#: template/pkgreq_close_form.php template/pkgreq_results.php
#: template/tu_details.php
msgid "Rejected"
msgstr "Rebutjat"

#: template/pkgreq_form.php
#, php-format
msgid ""
"Use this form to file a request against package base %s%s%s which includes "
"the following packages:"
msgstr ""

#: template/pkgreq_form.php
msgid "Request type"
msgstr ""

#: template/pkgreq_form.php
msgid "Deletion"
msgstr ""

#: template/pkgreq_form.php
msgid "Orphan"
msgstr ""

#: template/pkgreq_form.php template/pkg_search_results.php
msgid "Merge into"
msgstr "Combinar amb"

#: template/pkgreq_form.php
msgid ""
"By submitting a deletion request, you ask a Trusted User to delete the "
"package base. This type of request should be used for duplicates, software "
"abandoned by upstream, as well as illegal and irreparably broken packages."
msgstr ""

#: template/pkgreq_form.php
msgid ""
"By submitting a merge request, you ask a Trusted User to delete the package "
"base and transfer its votes and comments to another package base. Merging a "
"package does not affect the corresponding Git repositories. Make sure you "
"update the Git history of the target package yourself."
msgstr ""

#: template/pkgreq_form.php
msgid ""
"By submitting an orphan request, you ask a Trusted User to disown the "
"package base. Please only do this if the package needs maintainer action, "
"the maintainer is MIA and you already tried to contact the maintainer "
"previously."
msgstr ""

#: template/pkgreq_results.php
msgid "No requests matched your search criteria."
msgstr ""

#: template/pkgreq_results.php
#, php-format
msgid "%d package request found."
msgid_plural "%d package requests found."
msgstr[0] ""
msgstr[1] ""

#: template/pkgreq_results.php template/pkg_search_results.php
#, php-format
msgid "Page %d of %d."
msgstr "Pàgina %d de %d."

#: template/pkgreq_results.php
msgid "Package"
msgstr "Paquet"

#: template/pkgreq_results.php
msgid "Filed by"
msgstr ""

#: template/pkgreq_results.php
msgid "Date"
msgstr "Data"

#: template/pkgreq_results.php
#, php-format
msgid "~%d day left"
msgid_plural "~%d days left"
msgstr[0] ""
msgstr[1] ""

#: template/pkgreq_results.php
#, php-format
msgid "~%d hour left"
msgid_plural "~%d hours left"
msgstr[0] ""
msgstr[1] ""

#: template/pkgreq_results.php
msgid "<1 hour left"
msgstr ""

#: template/pkgreq_results.php
msgid "Accept"
msgstr ""

#: template/pkgreq_results.php
msgid "Locked"
msgstr ""

#: template/pkgreq_results.php
msgid "Close"
msgstr ""

#: template/pkgreq_results.php
msgid "Pending"
msgstr ""

#: template/pkgreq_results.php
msgid "Closed"
msgstr ""

#: template/pkg_search_form.php
msgid "Name, Description"
msgstr "Nom, Descripció"

#: template/pkg_search_form.php
msgid "Name Only"
msgstr "Només nom"

#: template/pkg_search_form.php
msgid "Exact Name"
msgstr ""

#: template/pkg_search_form.php
msgid "Exact Package Base"
msgstr ""

#: template/pkg_search_form.php
msgid "Co-maintainer"
msgstr ""

#: template/pkg_search_form.php
msgid "Maintainer, Co-maintainer"
msgstr ""

#: template/pkg_search_form.php
msgid "All"
msgstr "Tots"

#: template/pkg_search_form.php
msgid "Flagged"
msgstr "Marcat"

#: template/pkg_search_form.php
msgid "Not Flagged"
msgstr "No Marcat"

#: template/pkg_search_form.php template/pkg_search_results.php
msgid "Name"
msgstr "Nom"

#: template/pkg_search_form.php template/pkg_search_results.php
#: template/tu_details.php template/tu_list.php
msgid "Voted"
msgstr "Votat"

#: template/pkg_search_form.php
msgid "Last modified"
msgstr ""

#: template/pkg_search_form.php
msgid "Ascending"
msgstr "Ascendent"

#: template/pkg_search_form.php
msgid "Descending"
msgstr "Descendent"

#: template/pkg_search_form.php
msgid "Enter search criteria"
msgstr "Introdueixi in criteri de cerca"

#: template/pkg_search_form.php
msgid "Search by"
msgstr "Cerca per"

#: template/pkg_search_form.php template/stats/user_table.php
msgid "Out of Date"
msgstr "No-Actualitzat"

#: template/pkg_search_form.php template/search_accounts_form.php
msgid "Sort by"
msgstr "Ordena per"

#: template/pkg_search_form.php
msgid "Sort order"
msgstr "Ordena en sentit"

#: template/pkg_search_form.php
msgid "Per page"
msgstr "Per pàgina"

#: template/pkg_search_form.php template/pkg_search_results.php
msgid "Go"
msgstr "Vés"

#: template/pkg_search_form.php
msgid "Orphans"
msgstr "Orfes"

#: template/pkg_search_results.php
msgid "Error retrieving package list."
msgstr "S'ha produït un error en obtenir la llista de paquets."

#: template/pkg_search_results.php
msgid "No packages matched your search criteria."
msgstr "No s'ha trobat cap coincidència amb el teu criteri de cerca."

#: template/pkg_search_results.php
#, php-format
msgid "%d package found."
msgid_plural "%d packages found."
msgstr[0] ""
msgstr[1] ""

#: template/pkg_search_results.php
msgid "Version"
msgstr "Versió"

#: template/pkg_search_results.php
#, php-format
msgid ""
"Popularity is calculated as the sum of all votes with each vote being "
"weighted with a factor of %.2f per day since its creation."
msgstr ""

#: template/pkg_search_results.php template/tu_details.php
#: template/tu_list.php
msgid "Yes"
msgstr "Sí"

#: template/pkg_search_results.php
msgid "orphan"
msgstr "orfe"

#: template/pkg_search_results.php
msgid "Actions"
msgstr "Accions"

#: template/pkg_search_results.php
msgid "Unflag Out-of-date"
msgstr "Desmarca No-Actualitzat"

#: template/pkg_search_results.php
msgid "Adopt Packages"
msgstr "Apròpia paquets"

#: template/pkg_search_results.php
msgid "Disown Packages"
msgstr "Desapròpia els paquets"

#: template/pkg_search_results.php
msgid "Delete Packages"
msgstr "Esborra paquet"

#: template/pkg_search_results.php
msgid "Confirm"
msgstr "Confirmar"

#: template/search_accounts_form.php
msgid "Any type"
msgstr "Qualsevol tipus"

#: template/search_accounts_form.php
msgid "Search"
msgstr "Cerca"

#: template/stats/general_stats_table.php
msgid "Statistics"
msgstr "Estadístiques"

#: template/stats/general_stats_table.php
msgid "Orphan Packages"
msgstr "Paquets orfes"

#: template/stats/general_stats_table.php
msgid "Packages added in the past 7 days"
msgstr "Paquets afegits en els darrers 7 dies"

#: template/stats/general_stats_table.php
msgid "Packages updated in the past 7 days"
msgstr "Paquets actualitzats en els darrers 7 dies"

#: template/stats/general_stats_table.php
msgid "Packages updated in the past year"
msgstr "Paquets actualitzats en l'últim any"

#: template/stats/general_stats_table.php
msgid "Packages never updated"
msgstr "Paquets mai actualitzats"

#: template/stats/general_stats_table.php
msgid "Registered Users"
msgstr "Usuaris registrats"

#: template/stats/general_stats_table.php
msgid "Trusted Users"
msgstr "Usuaris de Confiança"

#: template/stats/updates_table.php
msgid "Recent Updates"
msgstr "Actualitzacions recents"

#: template/stats/updates_table.php
msgid "more"
msgstr ""

#: template/stats/user_table.php
msgid "My Statistics"
msgstr "Les meves estadístiques"

#: template/tu_details.php
msgid "Proposal Details"
msgstr "Detalls de la proposta"

#: template/tu_details.php
msgid "This vote is still running."
msgstr "Aquesta votació encara es troba en funcionament."

#: template/tu_details.php
#, php-format
msgid "Submitted: %s by %s"
msgstr "Enviat: %s per %s"

#: template/tu_details.php template/tu_list.php
msgid "End"
msgstr "Fi"

#: template/tu_details.php
msgid "Result"
msgstr ""

#: template/tu_details.php template/tu_list.php
msgid "No"
msgstr "No"

#: template/tu_details.php
msgid "Abstain"
msgstr "Abstenir-se"

#: template/tu_details.php
msgid "Total"
msgstr "Nom exacte"

#: template/tu_details.php
msgid "Participation"
msgstr ""

#: template/tu_last_votes_list.php
msgid "Last Votes by TU"
msgstr ""

#: template/tu_last_votes_list.php
msgid "Last vote"
msgstr ""

#: template/tu_last_votes_list.php template/tu_list.php
msgid "No results found."
msgstr "No s'han trobat resultats."

#: template/tu_list.php
msgid "Start"
msgstr "Inici"

#: template/tu_list.php
msgid "Back"
msgstr "Enrere"

#: scripts/notify.py
msgid "MPR Password Reset"
msgstr ""

#: scripts/notify.py
#, python-brace-format
msgid ""
"A password reset request was submitted for the account {user} associated "
"with your email address. If you wish to reset your password follow the link "
"[1] below, otherwise ignore this message and nothing will happen."
msgstr ""

#: scripts/notify.py
msgid "Welcome to the makedeb Package Repository"
msgstr ""

#: scripts/notify.py
msgid ""
"Welcome to the makedeb Package Repository! In order to set an initial password for"
" your new account, please click the link [1] below. If the link does not "
"work, try copying and pasting it into your browser."
msgstr ""

#: scripts/notify.py
#, python-brace-format
msgid "MPR Comment for {pkgbase}"
msgstr ""

#: scripts/notify.py
#, python-brace-format
msgid "{user} [1] added the following comment to {pkgbase} [2]:"
msgstr ""

#: scripts/notify.py
#, python-brace-format
msgid ""
"If you no longer wish to receive notifications about this package, please go"
" to the package page [2] and select \"{label}\"."
msgstr ""

#: scripts/notify.py
#, python-brace-format
msgid "MPR Package Update: {pkgbase}"
msgstr ""

#: scripts/notify.py
#, python-brace-format
msgid "{user} [1] pushed a new commit to {pkgbase} [2]."
msgstr ""

#: scripts/notify.py
#, python-brace-format
msgid "MPR Out-of-date Notification for {pkgbase}"
msgstr ""

#: scripts/notify.py
#, python-brace-format
msgid "Your package {pkgbase} [1] has been flagged out-of-date by {user} [2]:"
msgstr ""

#: scripts/notify.py
#, python-brace-format
msgid "MPR Ownership Notification for {pkgbase}"
msgstr ""

#: scripts/notify.py
#, python-brace-format
msgid "The package {pkgbase} [1] was adopted by {user} [2]."
msgstr ""

#: scripts/notify.py
#, python-brace-format
msgid "The package {pkgbase} [1] was disowned by {user} [2]."
msgstr ""

#: scripts/notify.py
#, python-brace-format
msgid "MPR Co-Maintainer Notification for {pkgbase}"
msgstr ""

#: scripts/notify.py
#, python-brace-format
msgid "You were added to the co-maintainer list of {pkgbase} [1]."
msgstr ""

#: scripts/notify.py
#, python-brace-format
msgid "You were removed from the co-maintainer list of {pkgbase} [1]."
msgstr ""

#: scripts/notify.py
#, python-brace-format
msgid "MPR Package deleted: {pkgbase}"
msgstr ""

#: scripts/notify.py
#, python-brace-format
msgid ""
"{user} [1] merged {old} [2] into {new} [3].\n"
"\n"
"-- \n"
"If you no longer wish receive notifications about the new package, please go to [3] and click \"{label}\"."
msgstr ""

#: scripts/notify.py
#, python-brace-format
msgid ""
"{user} [1] deleted {pkgbase} [2].\n"
"\n"
"You will no longer receive notifications about this package."
msgstr ""

#: scripts/notify.py
#, python-brace-format
msgid "TU Vote Reminder: Proposal {id}"
msgstr ""

#: scripts/notify.py
#, python-brace-format
msgid ""
"Please remember to cast your vote on proposal {id} [1]. The voting period "
"ends in less than 48 hours."
msgstr ""

#: aurweb/routers/accounts.py
msgid "Invalid account type provided."
msgstr ""

#: aurweb/routers/accounts.py
msgid "You do not have permission to change account types."
msgstr ""

#: aurweb/routers/accounts.py
msgid "You do not have permission to change this user's account type to %s."
msgstr ""

#: aurweb/packages/requests.py
msgid "No due existing orphan requests to accept for %s."
msgstr ""

#: aurweb/asgi.py
msgid "Internal Server Error"
msgstr ""

#: templates/errors/500.html
msgid "A fatal error has occurred."
msgstr ""

#: templates/errors/500.html
msgid ""
"Details have been logged and will be reviewed by the postmaster posthaste. "
"We apologize for any inconvenience this may have caused."
msgstr ""

#: aurweb/scripts/notify.py
msgid "AUR Server Error"
msgstr ""

#: templates/pkgbase/merge.html templates/packages/delete.html
#: templates/packages/disown.html
msgid "Related package request closure comments..."
msgstr ""

#: templates/pkgbase/merge.html templates/packages/delete.html
msgid ""
"This action will close any pending package requests related to it. If "
"%sComments%s are omitted, a closure comment will be autogenerated."
msgstr ""<|MERGE_RESOLUTION|>--- conflicted
+++ resolved
@@ -300,13 +300,8 @@
 msgstr "Ara s'utilitza Git a sobre d'SSH per enviar paquets a l'AUR. Feu un cop d'ull a la secció \"%sSubmitting packages%s\" de la pàgina de l'ArchWIki de l'AUR per més detalls."
 
 #: html/home.php
-<<<<<<< HEAD
 msgid "The following SSH fingerprints are used for the MPR:"
-msgstr ""
-=======
-msgid "The following SSH fingerprints are used for the AUR:"
-msgstr "Les següents empremtes digitals d'SSH són usades per l'AUR:"
->>>>>>> 8c665d16
+msgstr "Les següents empremtes digitals d'SSH són usades per l'MPR:"
 
 #: html/home.php
 msgid "Discussion"
@@ -317,13 +312,8 @@
 msgid ""
 "General discussion regarding the makedeb Package Repository (MPR) and Trusted User"
 " structure takes place on %saur-general%s. For discussion relating to the "
-<<<<<<< HEAD
-"development of the MPR web interface, use the %saur-dev%s mailing list."
-msgstr ""
-=======
 "development of the AUR web interface, use the %saur-dev%s mailing list."
-msgstr "El debat general sobre el repositori per usuaris d'Arch (AUR) i de l'estructura dels Usuaris de Confiança es realitza a %saur-general%s. Per la discussió relacionada amb el desenvolupament de la interfície web de l'AUR, utilitzeu la llista de correu %saur-dev%s."
->>>>>>> 8c665d16
+msgstr "El debat general sobre el repositori per usuaris d'makedeb (MPR) i de l'estructura dels Usuaris de Confiança es realitza a %saur-general%s. Per la discussió relacionada amb el desenvolupament de la interfície web de l'MPR, utilitzeu la llista de correu %saur-dev%s."
 
 #: html/home.php
 msgid "Bug Reporting"
@@ -516,13 +506,8 @@
 #, php-format
 msgid ""
 "Use this form to delete the package base %s%s%s and the following packages "
-<<<<<<< HEAD
 "from the MPR: "
-msgstr ""
-=======
-"from the AUR: "
-msgstr "Utilitzeu aquest formulari per eliminar la base del paquet %s%s%s i els següents paquets de l'AUR:"
->>>>>>> 8c665d16
+msgstr "Utilitzeu aquest formulari per eliminar la base del paquet %s%s%s i els següents paquets de l'MPR:"
 
 #: html/pkgdel.php
 msgid "Deletion of a package is permanent. "
