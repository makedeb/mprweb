version: "3.8"

services:
  memcached:
    healthcheck:
      test: "bash /docker/health/memcached.sh"
      interval: 3s

  redis:
    healthcheck:
      test: "bash /docker/health/redis.sh"
      interval: 3s

  mariadb:
    healthcheck:
      test: "bash /docker/health/mariadb.sh"
      interval: 3s

  mariadb_init:
    depends_on:
      mariadb:
        condition: service_healthy

<<<<<<< HEAD
  git:
    healthcheck:
      test: "bash /docker/health/sshd.sh"
      interval: 3s
    depends_on:
      mariadb_init:
        condition: service_started

  smartgit:
    healthcheck:
      test: "bash /docker/health/smartgit.sh"
      interval: 3s
=======
  ca:
    volumes:
      - ./data:/data

  git:
    volumes:
      - git_data:/aurweb/aur.git
      - ./data:/aurweb/data

  smartgit:
    volumes:
      - git_data:/aurweb/aur.git
      - ./data:/data
      - smartgit_run:/var/run/smartgit
>>>>>>> ffb450db
    depends_on:
      mariadb:
        condition: service_healthy
  
  cgit-php:
    healthcheck:
      test: "bash /docker/health/cgit.sh 3000"
      interval: 3s
    depends_on:
      git:
        condition: service_healthy
  
  cgit-fastapi:
    healthcheck:
      test: "bash /docker/health/cgit.sh 3000"
      interval: 3s
    depends_on:
      git:
        condition: service_healthy
  
  cron:
    depends_on:
      mariadb_init:
        condition: service_started

  php-fpm:
<<<<<<< HEAD
    healthcheck:
      test: "bash /docker/health/php.sh"
      interval: 3s
    depends_on:
      ca:
        condition: service_started
      git:
        condition: service_healthy
      memcached:
        condition: service_healthy
      cron:
        condition: service_started

  fastapi:
    healthcheck:
      test: "bash /docker/health/fastapi.sh ${FASTAPI_BACKEND}"
      interval: 3s
    depends_on:
      ca:
        condition: service_started
      git:
        condition: service_healthy
      redis:
        condition: service_healthy
      cron:
        condition: service_started

  nginx:
    healthcheck:
      test: "bash /docker/health/nginx.sh"
      interval: 3s
    depends_on:
      cgit-php:
        condition: service_healthy
      cgit-fastapi:
        condition: service_healthy
      smartgit:
        condition: service_healthy
      fastapi:
        condition: service_healthy
      php-fpm:
        condition: service_healthy

  sharness:
    depends_on:
      git:
        condition: service_healthy

  pytest-mysql:
    depends_on:
      mariadb_init:
        condition: service_started
  
  test:
    depends_on:
      mariadb_init:
        condition: service_started
=======
    volumes:
      - ./data:/data
      - ./aurweb:/aurweb/aurweb
      - ./migrations:/aurweb/migrations
      - ./test:/aurweb/test
      - ./web/html:/aurweb/web/html
      - ./web/template:/aurweb/web/template
      - ./web/lib:/aurweb/web/lib
      - ./templates:/aurweb/templates

  fastapi:
    volumes:
      - ./data:/data
      - ./aurweb:/aurweb/aurweb
      - ./migrations:/aurweb/migrations
      - ./test:/aurweb/test
      - ./web/html:/aurweb/web/html
      - ./web/template:/aurweb/web/template
      - ./web/lib:/aurweb/web/lib
      - ./templates:/aurweb/templates

  nginx:
    volumes:
      - git_data:/aurweb/aur.git
      - ./data:/data
      - ./logs:/var/log/nginx
      - ./web/html:/aurweb/web/html
      - ./web/template:/aurweb/web/template
      - ./web/lib:/aurweb/web/lib
      - smartgit_run:/var/run/smartgit
>>>>>>> ffb450db
<|MERGE_RESOLUTION|>--- conflicted
+++ resolved
@@ -21,7 +21,11 @@
       mariadb:
         condition: service_healthy
 
-<<<<<<< HEAD
+  mariadb_test:
+    healthcheck:
+      test: "bash /docker/health/mariadb.sh"
+      interval: 3s
+
   git:
     healthcheck:
       test: "bash /docker/health/sshd.sh"
@@ -34,22 +38,6 @@
     healthcheck:
       test: "bash /docker/health/smartgit.sh"
       interval: 3s
-=======
-  ca:
-    volumes:
-      - ./data:/data
-
-  git:
-    volumes:
-      - git_data:/aurweb/aur.git
-      - ./data:/aurweb/data
-
-  smartgit:
-    volumes:
-      - git_data:/aurweb/aur.git
-      - ./data:/data
-      - smartgit_run:/var/run/smartgit
->>>>>>> ffb450db
     depends_on:
       mariadb:
         condition: service_healthy
@@ -76,7 +64,6 @@
         condition: service_started
 
   php-fpm:
-<<<<<<< HEAD
     healthcheck:
       test: "bash /docker/health/php.sh"
       interval: 3s
@@ -133,36 +120,4 @@
   test:
     depends_on:
       mariadb_init:
-        condition: service_started
-=======
-    volumes:
-      - ./data:/data
-      - ./aurweb:/aurweb/aurweb
-      - ./migrations:/aurweb/migrations
-      - ./test:/aurweb/test
-      - ./web/html:/aurweb/web/html
-      - ./web/template:/aurweb/web/template
-      - ./web/lib:/aurweb/web/lib
-      - ./templates:/aurweb/templates
-
-  fastapi:
-    volumes:
-      - ./data:/data
-      - ./aurweb:/aurweb/aurweb
-      - ./migrations:/aurweb/migrations
-      - ./test:/aurweb/test
-      - ./web/html:/aurweb/web/html
-      - ./web/template:/aurweb/web/template
-      - ./web/lib:/aurweb/web/lib
-      - ./templates:/aurweb/templates
-
-  nginx:
-    volumes:
-      - git_data:/aurweb/aur.git
-      - ./data:/data
-      - ./logs:/var/log/nginx
-      - ./web/html:/aurweb/web/html
-      - ./web/template:/aurweb/web/template
-      - ./web/lib:/aurweb/web/lib
-      - smartgit_run:/var/run/smartgit
->>>>>>> ffb450db
+        condition: service_started