--- conflicted
+++ resolved
@@ -1,7 +1,6 @@
 version: "3.8"
 
 services:
-<<<<<<< HEAD
   memcached:
     healthcheck:
       test: "bash /docker/health/memcached.sh"
@@ -16,26 +15,22 @@
     healthcheck:
       test: "bash /docker/health/mariadb.sh"
       interval: 3s
-=======
+
   ca:
-    volumes:
-      - ./data:/data
-      - step:/root/.step
->>>>>>> 0435c56a
+    healthcheck:
+      test: "bash /docker/health/run-ca.sh" 
+      interval: 3s
 
   mariadb_init:
     depends_on:
       mariadb:
         condition: service_healthy
 
-<<<<<<< HEAD
   mariadb_test:
     healthcheck:
       test: "bash /docker/health/mariadb.sh"
       interval: 3s
 
-=======
->>>>>>> 0435c56a
   git:
     healthcheck:
       test: "bash /docker/health/sshd.sh"
@@ -102,7 +97,6 @@
         condition: service_started
 
   nginx:
-<<<<<<< HEAD
     healthcheck:
       test: "bash /docker/health/nginx.sh"
       interval: 3s
@@ -131,10 +125,4 @@
   test:
     depends_on:
       mariadb_init:
-        condition: service_started
-=======
-    volumes:
-      - ./data:/data
-      - archives:/var/lib/aurweb/archives
-      - smartgit_run:/var/run/smartgit
->>>>>>> 0435c56a
+        condition: service_started