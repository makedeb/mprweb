--- conflicted
+++ resolved
@@ -1,7 +1,2 @@
 AUR_CONFIG='/aurweb/conf/config'
-<<<<<<< HEAD
-*/5 * * * * root bash -c 'aurweb-mkpkglists --extended && echo "[$(date -u)] executed mkpkglists" >> /var/log/mkpkglists.log'
-=======
-*/5 * * * * bash -c 'aurweb-aurblup'
-*/5 * * * * bash -c 'aurweb-mkpkglists --extended'
->>>>>>> 3a771fc8
+*/5 * * * * root bash -c 'aurweb-mkpkglists --extended'