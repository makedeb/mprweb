AUR_CONFIG='/aurweb/conf/config'
<<<<<<< HEAD
*/5 * * * * root bash -c 'aurweb-mkpkglists --extended'
=======
*/5 * * * * bash -c 'aurweb-aurblup'
*/5 * * * * bash -c 'aurweb-mkpkglists --extended'
*/5 * * * * bash -c 'aurweb-pkgmaint'
*/5 * * * * bash -c 'aurweb-usermaint'
*/5 * * * * bash -c 'aurweb-tuvotereminder'
*/5 * * * * bash -c 'aurweb-popupdate'
>>>>>>> ebb33356
<|MERGE_RESOLUTION|>--- conflicted
+++ resolved
@@ -1,11 +1,7 @@
 AUR_CONFIG='/aurweb/conf/config'
-<<<<<<< HEAD
-*/5 * * * * root bash -c 'aurweb-mkpkglists --extended'
-=======
-*/5 * * * * bash -c 'aurweb-aurblup'
+
 */5 * * * * bash -c 'aurweb-mkpkglists --extended'
 */5 * * * * bash -c 'aurweb-pkgmaint'
 */5 * * * * bash -c 'aurweb-usermaint'
 */5 * * * * bash -c 'aurweb-tuvotereminder'
-*/5 * * * * bash -c 'aurweb-popupdate'
->>>>>>> ebb33356
+*/5 * * * * bash -c 'aurweb-popupdate'