#!/bin/bash
set -eou pipefail

SSHD_CONFIG=/etc/ssh/sshd_config
AUTH_SCRIPT=/app/git-auth.sh

GIT_REPO=/aurweb/aur.git
GIT_BRANCH=master # 'Master' branch.

if ! grep -q 'PYTHONPATH' /etc/environment; then
    echo "PYTHONPATH='/aurweb:/aurweb/app'" >> /etc/environment
else
    sed -ri "s|^(PYTHONPATH)=.*$|\1='/aurweb'|" /etc/environment
fi

if ! grep -q 'AUR_CONFIG' /etc/environment; then
    echo "AUR_CONFIG='/aurweb/conf/config'" >> /etc/environment
else
    sed -ri "s|^(AUR_CONFIG)=.*$|\1='/aurweb/conf/config'|" /etc/environment
fi

mkdir -p /app
chmod 755 /app

cat >> $AUTH_SCRIPT << EOF
#!/usr/bin/env bash
export AUR_CONFIG="$AUR_CONFIG"
exec /usr/bin/aurweb-git-auth "\$@"
EOF
chmod 755 $AUTH_SCRIPT

# Add AUR SSH config.
cat >> $SSHD_CONFIG << EOF
Match User mpr
    PasswordAuthentication no
    AuthorizedKeysCommand $AUTH_SCRIPT "%t" "%k"
    AuthorizedKeysCommandUser mpr
    AcceptEnv AUR_OVERWRITE
EOF

<<<<<<< HEAD
# Setup a config for our mysql db.
cp -vf "${CONFIG_FILE}" $AUR_CONFIG
sed -i "s;YOUR_AUR_ROOT;$(pwd);g" $AUR_CONFIG

# Set some defaults needed for pathing and ssh uris.
sed -ri "s|^(repo-path) = .+|\1 = /aurweb/aur.git/|" $AUR_CONFIG
=======
# Setup database.
NO_INITDB=1 /docker/mariadb-init-entrypoint.sh

# Setup some other options.
aurweb-config set serve repo-path '/aurweb/aur.git/'
aurweb-config set serve ssh-cmdline "$SSH_CMDLINE"
>>>>>>> 0435c56a

# Setup SSH Keys.
if (( "${GENERATE_SSH_KEYS:-1}" )); then
    ssh-keygen -A
fi

# In docker-compose.aur-dev.yml, we bind ./data to /aurweb/data.
# Production users wishing to include their own SSH keys should
# supply them in ./data.
if [ -d /aurweb/data ]; then
    find /aurweb/data -type f -name 'ssh_host_*' -exec cp -vf "{}" /etc/ssh/ \;
fi

# Taken from INSTALL.
mkdir -pv $GIT_REPO

# Initialize git repository.
if [ ! -f $GIT_REPO/config ]; then
    curdir="$(pwd)"
    cd $GIT_REPO
    git config --global init.defaultBranch $GIT_BRANCH
    git init --bare
    git config --local transfer.hideRefs '^refs/'
    git config --local --add transfer.hideRefs '!refs/'
    git config --local --add transfer.hideRefs '!HEAD'
    ln -sf /usr/bin/aurweb-git-update hooks/update
    cd $curdir
    chown -R mpr:mpr $GIT_REPO
fi

exec "$@"<|MERGE_RESOLUTION|>--- conflicted
+++ resolved
@@ -38,21 +38,12 @@
     AcceptEnv AUR_OVERWRITE
 EOF
 
-<<<<<<< HEAD
-# Setup a config for our mysql db.
-cp -vf "${CONFIG_FILE}" $AUR_CONFIG
-sed -i "s;YOUR_AUR_ROOT;$(pwd);g" $AUR_CONFIG
-
-# Set some defaults needed for pathing and ssh uris.
-sed -ri "s|^(repo-path) = .+|\1 = /aurweb/aur.git/|" $AUR_CONFIG
-=======
 # Setup database.
 NO_INITDB=1 /docker/mariadb-init-entrypoint.sh
 
 # Setup some other options.
 aurweb-config set serve repo-path '/aurweb/aur.git/'
 aurweb-config set serve ssh-cmdline "$SSH_CMDLINE"
->>>>>>> 0435c56a
 
 # Setup SSH Keys.
 if (( "${GENERATE_SSH_KEYS:-1}" )); then
