#!/bin/bash
set -eou pipefail

<<<<<<< HEAD
# Setup a config for our mysql db.
cp -vf "${CONFIG_FILE}" conf/config
sed -i "s;YOUR_AUR_ROOT;$(pwd);g" conf/config
=======
# We use the root user for testing in Docker.
# The test user must be able to create databases and drop them.
aurweb-config set database user 'root'
aurweb-config set database host 'localhost'
aurweb-config set database socket '/var/run/mysqld/mysqld.sock'

# Remove possibly problematic configuration options.
# We depend on the database socket within Docker and
# being run as the root user.
aurweb-config unset database password
aurweb-config unset database port
>>>>>>> 0435c56a

exec "$@"<|MERGE_RESOLUTION|>--- conflicted
+++ resolved
@@ -1,11 +1,6 @@
 #!/bin/bash
 set -eou pipefail
 
-<<<<<<< HEAD
-# Setup a config for our mysql db.
-cp -vf "${CONFIG_FILE}" conf/config
-sed -i "s;YOUR_AUR_ROOT;$(pwd);g" conf/config
-=======
 # We use the root user for testing in Docker.
 # The test user must be able to create databases and drop them.
 aurweb-config set database user 'root'
@@ -17,6 +12,5 @@
 # being run as the root user.
 aurweb-config unset database password
 aurweb-config unset database port
->>>>>>> 0435c56a
 
 exec "$@"