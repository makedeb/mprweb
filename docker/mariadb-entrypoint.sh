#!/bin/bash
set -eou pipefail

MYSQL_DATA=/var/lib/mysql
DB_USER="${DB_USER:-mpr}"
DB_PASSWORD="${DB_PASSWORD:-mpr}"

mariadb-install-db --user=mysql --basedir=/usr --datadir=$MYSQL_DATA

# Start it up.
mysqld_safe --datadir=$MYSQL_DATA --skip-networking &
while ! mysqladmin ping 2>/dev/null; do
    sleep 1s
done

# Configure databases.
<<<<<<< HEAD
DATABASE="mprweb" # Persistent database for fastapi/php-fpm.
TEST_DB="mprweb_test" # Test database (ephemereal).
=======
DATABASE="aurweb" # Persistent database for fastapi/php-fpm.
>>>>>>> ffb450db

echo "Taking care of primary database '${DATABASE}'..."
mysql -u root -e "CREATE USER IF NOT EXISTS '${DB_USER}'@'localhost' IDENTIFIED BY '${DB_PASSWORD}';"
mysql -u root -e "CREATE USER IF NOT EXISTS '${DB_USER}'@'%' IDENTIFIED BY '${DB_PASSWORD}';"
mysql -u root -e "CREATE DATABASE IF NOT EXISTS $DATABASE;"
<<<<<<< HEAD
mysql -u root -e "GRANT ALL ON ${DATABASE}.* TO '${DB_USER}'@'localhost';"
mysql -u root -e "GRANT ALL ON ${DATABASE}.* TO '${DB_USER}'@'%';"

# Drop and create our test database.
echo "Dropping test database '$TEST_DB'..."
mysql -u root -e "DROP DATABASE IF EXISTS $TEST_DB;"
mysql -u root -e "CREATE DATABASE $TEST_DB;"
mysql -u root -e "GRANT ALL ON ${TEST_DB}.* TO '${DB_USER}'@'localhost';"
mysql -u root -e "GRANT ALL ON ${TEST_DB}.* TO '${DB_USER}'@'%';"
=======

mysql -u root -e "CREATE USER IF NOT EXISTS 'aur'@'%' IDENTIFIED BY 'aur';"
mysql -u root -e "GRANT ALL ON aurweb.* TO 'aur'@'localhost';"
mysql -u root -e "GRANT ALL ON aurweb.* TO 'aur'@'%';"
>>>>>>> ffb450db

mysql -u root -e "CREATE USER IF NOT EXISTS 'root'@'%' IDENTIFIED BY 'aur';"
mysql -u root -e "GRANT ALL ON *.* TO 'root'@'%' WITH GRANT OPTION;"

mysqladmin -uroot shutdown

exec "$@"<|MERGE_RESOLUTION|>--- conflicted
+++ resolved
@@ -14,36 +14,14 @@
 done
 
 # Configure databases.
-<<<<<<< HEAD
 DATABASE="mprweb" # Persistent database for fastapi/php-fpm.
-TEST_DB="mprweb_test" # Test database (ephemereal).
-=======
-DATABASE="aurweb" # Persistent database for fastapi/php-fpm.
->>>>>>> ffb450db
 
 echo "Taking care of primary database '${DATABASE}'..."
 mysql -u root -e "CREATE USER IF NOT EXISTS '${DB_USER}'@'localhost' IDENTIFIED BY '${DB_PASSWORD}';"
 mysql -u root -e "CREATE USER IF NOT EXISTS '${DB_USER}'@'%' IDENTIFIED BY '${DB_PASSWORD}';"
 mysql -u root -e "CREATE DATABASE IF NOT EXISTS $DATABASE;"
-<<<<<<< HEAD
 mysql -u root -e "GRANT ALL ON ${DATABASE}.* TO '${DB_USER}'@'localhost';"
 mysql -u root -e "GRANT ALL ON ${DATABASE}.* TO '${DB_USER}'@'%';"
-
-# Drop and create our test database.
-echo "Dropping test database '$TEST_DB'..."
-mysql -u root -e "DROP DATABASE IF EXISTS $TEST_DB;"
-mysql -u root -e "CREATE DATABASE $TEST_DB;"
-mysql -u root -e "GRANT ALL ON ${TEST_DB}.* TO '${DB_USER}'@'localhost';"
-mysql -u root -e "GRANT ALL ON ${TEST_DB}.* TO '${DB_USER}'@'%';"
-=======
-
-mysql -u root -e "CREATE USER IF NOT EXISTS 'aur'@'%' IDENTIFIED BY 'aur';"
-mysql -u root -e "GRANT ALL ON aurweb.* TO 'aur'@'localhost';"
-mysql -u root -e "GRANT ALL ON aurweb.* TO 'aur'@'%';"
->>>>>>> ffb450db
-
-mysql -u root -e "CREATE USER IF NOT EXISTS 'root'@'%' IDENTIFIED BY 'aur';"
-mysql -u root -e "GRANT ALL ON *.* TO 'root'@'%' WITH GRANT OPTION;"
 
 mysqladmin -uroot shutdown
 
